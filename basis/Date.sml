(*
<<<<<<< HEAD
    Title:      Standard Basis Library: Date Signature and structure.
=======
    Title:      Standard Basis Library: Date structure.
>>>>>>> aeef3dda
    Copyright   David Matthews 2000, 2016

    This library is free software; you can redistribute it and/or
    modify it under the terms of the GNU Lesser General Public
    License version 2.1 as published by the Free Software Foundation.
    
    This library is distributed in the hope that it will be useful,
    but WITHOUT ANY WARRANTY; without even the implied warranty of
    MERCHANTABILITY or FITNESS FOR A PARTICULAR PURPOSE.  See the GNU
    Lesser General Public License for more details.
    
    You should have received a copy of the GNU Lesser General Public
    License along with this library; if not, write to the Free Software
    Foundation, Inc., 51 Franklin St, Fifth Floor, Boston, MA  02110-1301  USA
*)

<<<<<<< HEAD
signature DATE =
sig
     datatype weekday = Mon | Tue | Wed | Thu | Fri | Sat | Sun
     datatype month = Jan | Feb | Mar | Apr | May | Jun | 
                      Jul | Aug | Sep | Oct | Nov | Dec
     type date
     exception Date
     val date : {
                    year : int,
                    month : month,
                    day : int,
                    hour : int,
                    minute : int,
                    second : int,
                    offset : Time.time option
                  } -> date
     val year    : date -> int
     val month   : date -> month
     val day     : date -> int
     val hour    : date -> int
     val minute  : date -> int
     val second  : date -> int
     val weekDay : date -> weekday
     val yearDay : date -> int
     val offset  : date -> Time.time option
     val isDst   : date -> bool option

     val localOffset : unit -> Time.time

     val fromTimeLocal : Time.time -> date
     val fromTimeUniv  : Time.time -> date

     val toTime : date -> Time.time

     val toString : date -> string
     val fmt      : string -> date -> string

     val fromString : string -> date option
     val scan       : (char, 'a) StringCvt.reader
                        -> 'a -> (date * 'a) option

     val compare : date * date -> General.order

end;

=======
>>>>>>> aeef3dda
structure Date :> DATE =
struct
    (* There seems to be an assumption, particularly in the "compare"
       function, that Date.date values are records of year, month, day
       etc. *)
    type date = {
        year: int, (* Signed year. *)
        month: int, (* Month as 0..11 *)
        day: int, (* Day as 1..(28, 29, 30, 31) *)
        hour: int, (* Hour as 0..23 *)
        minute: int, (* Minute as 0..59 *)
        second: int, (* Second as 0..59 (maybe 60 or 61 if leap) *)
        offset: Time.time option (* Offset as Time.time -24hrs<t<24hrs *)
        }

    datatype weekday = Mon | Tue | Wed | Thu | Fri | Sat | Sun
    datatype month = Jan | Feb | Mar | Apr | May | Jun | 
                     Jul | Aug | Sep | Oct | Nov | Dec

    exception Date

    val secsPerHour: LargeInt.int = 60*60
    val secsPerDay: LargeInt.int = 24*secsPerHour
    val monthVec =
        Vector.fromList [Jan, Feb, Mar, Apr, May, Jun, Jul, Aug, Sep, Oct, Nov, Dec];
    val dayOfWkVec =
        Vector.fromList [Sun, Mon, Tue, Wed, Thu, Fri, Sat]

    (* Vector of days from the beginning of the year. *)
    val dayVec: int Vector.vector =
        Vector.fromList [~1, 30, 58, 89, 119, 150, 180, 211, 242, 272, 303, 333, 365];
    val dayInLeapYearVec: int Vector.vector =
        Vector.fromList [~1, 30, 59, 90, 120, 151, 181, 212, 243, 273, 304, 334, 366];

    (* Days of the week and months in abbreviated English form. *)
    val dayNames =
        Vector.fromList ["Sun", "Mon", "Tue", "Wed", "Thu", "Fri", "Sat"]
    val monthNames =
        Vector.fromList ["Jan", "Feb", "Mar", "Apr", "May", "Jun",
                         "Jul", "Aug", "Sep", "Oct", "Nov", "Dec"];

    (* Convert a month number to the enumerated type. *)
    fun monthNoToMonth n =
        Vector.sub(monthVec, n) handle Subscript => raise Date (* Should never happen *)

    fun isLeapYear(l: int): bool =
        if l mod 100 = 0 then (l div 100) mod 4 = 0 else l mod 4 = 0

    (* Convert the enumerated type to a month number. *)
    fun monthToMonthNo Jan =  0
     |  monthToMonthNo Feb =  1
     |  monthToMonthNo Mar =  2
     |  monthToMonthNo Apr =  3
     |  monthToMonthNo May =  4
     |  monthToMonthNo Jun =  5
     |  monthToMonthNo Jul =  6
     |  monthToMonthNo Aug =  7
     |  monthToMonthNo Sep =  8
     |  monthToMonthNo Oct =  9
     |  monthToMonthNo Nov = 10
     |  monthToMonthNo Dec = 11

    open RuntimeCalls

    fun callTiming (code: int) args =
        RunCall.run_call2 RuntimeCalls.POLY_SYS_timing_dispatch (code,args);
    
    (* Get the local time offset which applied at the specific time.
       The time is in seconds since the epoch. The result may be the
       current time offset if it is outside the range for which we have
       information.  We use seconds as the argument and result here because
       it avoids having to multiply and divide arbitrary precision values
       in the RTS.  May raise Size if the value is too large (or small).  In
       that case we use the current time offset. *)
    fun localOffsetApplying (t: LargeInt.int) : LargeInt.int =
        callTiming 4 t 
            handle General.Size => callTiming 4 (Time.toSeconds(Time.now()))

    (* Get the current local time offset. *)
    fun localOffset (): Time.time =
        Time.fromSeconds(localOffsetApplying(Time.toSeconds(Time.now())))

    local
        (* Time values are since 1st January of this year. *)
        val baseYear: int = callTiming 2 0 (* 1601 or 1970 *)
        val yearOffset: int = callTiming 3 0 (* The offset of zeroTime within that year. 0 on both Unix and Windows *)

        (* Get the day in the year.  Either of day or year may be unnormalised
           but that shouldn't affect the result (except if year is negative???) *)
        fun dayInYear (day, month, year) = 
            if isLeapYear year then Vector.sub(dayInLeapYearVec, month) + day
            else Vector.sub(dayVec, month) + day

        (* Compute the number of days since the start. *)
        fun yearToDays y =
        let
            fun ytod dys yr =
                if yr = baseYear then dys
                (* If the year is before the base year we subtract the number of
                   days in this year and recurse. *)
                else if yr < baseYear
                then if isLeapYear yr then ytod (dys-366) (yr+1)
                    else ytod (dys-365) (yr+1)
                (* The year we want is after the base year. *)
                else if yr - baseYear >= 100
                (* If it is more than a century apart then we can add in the
                   number of days in a century.  There are 24 leap years in most
                   centuries except those which are divisible by 400.
                   Note: We're assuming the Gregorian calendar. *)
                then if ((yr-1) div 100) mod 4 = 0 then ytod (dys+36525) (yr-100)
                        else ytod (dys+36524) (yr-100)
                else if isLeapYear(yr-1) then ytod (dys+366) (yr-1)
                else ytod (dys+365) (yr-1)
        in
            ytod 0 y
        end

        (* Convert days to number of years plus the day within the year. *)
        fun daysToYears d =
        let
            fun dtoy dys yr =
                if dys < 0
                then (* Before the base year: have to add in days. *)
                    if isLeapYear (yr-1) then dtoy (dys+366) (yr-1)
                    else dtoy (dys+365) (yr-1)
                (* If we are at least a century away we can subtract the century. *)
                else if dys >= 36525
                then if ((yr+99) div 100) mod 4 = 0 then dtoy (dys-36525) (yr+100)
                    else dtoy (dys-36524) (yr+100)
                else if isLeapYear yr
                then if dys >= 366 then dtoy (dys-366) (yr+1) else (yr, dys)
                else if dys >= 365 then dtoy (dys-365) (yr+1) else (yr, dys)
        in
            dtoy d baseYear
        end
    
        (* Convert a number of seconds to a date. *)
        fun fromSeconds t (tzOffset: Time.time option) : date =
        let
            val tsecs = t - LargeInt.fromInt yearOffset
            val secs = LargeInt.toInt(tsecs mod 60)
            val mins = LargeInt.toInt((tsecs div 60) mod 60)
            val hrs  = LargeInt.toInt((tsecs div secsPerHour) mod 24)
            (* Get the day and year.  The day is a value between 0 and 364/365. *)
            val (year, days) = daysToYears(LargeInt.toInt(tsecs div secsPerDay))
            (* Convert the day into a month+day *)
            val isLeap = isLeapYear year
            fun dayToMonth dy mth =
                if dy <= Vector.sub(if isLeap then dayInLeapYearVec else dayVec, mth+1)
                then mth
                else dayToMonth dy (mth+1)
    
            val month = dayToMonth days 0
            val dayInMonth =
                days - Vector.sub(if isLeap then dayInLeapYearVec else dayVec, month)
        in
            {year=year, month=month, day=dayInMonth, hour=hrs, minute=mins,
             second=secs, offset = tzOffset }
        end
    in
        (* Get the day in the year. *)
        fun yearDay({day, month, year, ...}:date) = dayInYear(day, month, year)

        (* Convert the date into a UTC time value. *)
        fun toTime (date as {year, hour, minute, second, offset, ...}) =
        let
            (* Compute the seconds. *)
            val secs =
                LargeInt.fromInt second + LargeInt.fromInt minute * 60 + LargeInt.fromInt hour * secsPerHour + 
                    LargeInt.fromInt(yearDay date + yearToDays year) * secsPerDay +
                    LargeInt.fromInt yearOffset
        in
            case offset of
                SOME t => Time.+(t, Time.fromSeconds secs)
              | NONE =>
                    Time.fromSeconds(secs + localOffsetApplying secs)
        end

        (* Convert a UTC time to a UTC date. *)
        fun fromTimeUniv t = fromSeconds (Time.toSeconds t) (SOME Time.zeroTime)

        (* Convert a UTC time to a date in the local time zone. *)
        fun fromTimeLocal t =
        let
            val secs = Time.toSeconds t
            val localOffset = localOffsetApplying secs
        in
            fromSeconds (secs-localOffset) NONE
        end
            
        (* Generate a normalised date. *)
        fun date {year, month, day, hour, minute, second, offset} =
        let
            (* Get the time zone information if it is provided.  If it is
               outside +/- 24 hours we get the number of full days. *)
            val (tzDays, normTz) =
                case offset of
                    SOME tz =>
                        let
                            open Time
                            val excess = LargeInt.quot(Time.toSeconds tz, secsPerDay)*secsPerDay;
                        in
                            (excess, SOME(tz-Time.fromSeconds excess))
                        end
                  | NONE => (0, NONE)
            (* Convert it to the number of seconds since the epoch which will
               normalise it. *)
            val secs =
                LargeInt.fromInt second + LargeInt.fromInt minute * 60 + LargeInt.fromInt hour * secsPerHour + 
                    LargeInt.fromInt (dayInYear(day, monthToMonthNo month, year) + yearToDays year) * secsPerDay +
                    LargeInt.fromInt yearOffset + tzDays
        in
            (* Convert it into a date. *)
            fromSeconds secs normTz
        end
            
    end

    val year: date->int = #year
    and day: date->int = #day
    and hour: date->int = #hour
    and minute: date->int = #minute
    and second: date->int = #second
    and offset: date->Time.time option = #offset

    (* Return the month from the enumerated type. *)
    fun month({month, ...}:date) = monthNoToMonth month

    (* Get the day of the week as a number - not exported. *)
    fun dayOfWeek({year, month, day, ...}: date) =
    let
        (* From looking at the code of mktime, which is marked as being in
           the public domain, this formula (Zeller's Congruence?) is used to
           find the day of the week for the first of any month.
           I don't know what range this works for but it seems accurate as
           far as I can test it. *)
        val m0 = month+1 (* Count months from 1 *)
        val m1 = (m0 + 9) mod 12 + 1
        val yy0 = if m0 <= 2 then year-1 else year
        val yy1 = yy0 div 100
        val yy2 = yy0 mod 100
        val dow = ((26*m1 - 2) div 10 + 1 + yy2 + yy2 div 4 + yy1 div 4 - 2*yy1) mod 7
    in
        (* Add on the day within the month. *)
        (dow + day - 1) mod 7
    end

    (* Get day of week as an enumerated type - exported. *)
    fun weekDay date = Vector.sub(dayOfWkVec, dayOfWeek date)

    (* QUESTION: The definition of isDst is very vague. I am assuming that it
       means that, for a local time, did/will Summer Time apply at that time?  *)
    fun isDst (d as {offset=NONE, ...} : date): bool option =
        let
            val isSummer =
                callTiming 5 (Time.toSeconds(toTime d)) handle Size => ~1
        in
            if isSummer < 0 then NONE
            else SOME (isSummer > 0)
        end
      | isDst {offset=SOME _, ...} = SOME false (* ?? *)

    (* Compare the dates ignoring time zone information. *)
    fun compare({year=y1, month=m1, day=d1, hour=h1, minute=n1, second=s1, ...}:date,
                {year=y2, month=m2, day=d2, hour=h2, minute=n2, second=s2, ...}:date) =
        if y1 < y2 then General.LESS
        else if y1 > y2 then General.GREATER
        else if m1 < m2 then General.LESS
        else if m1 > m2 then General.GREATER
        else if d1 < d2 then General.LESS
        else if d1 > d2 then General.GREATER
        else if h1 < h2 then General.LESS
        else if h1 > h2 then General.GREATER
        else if n1 < n2 then General.LESS
        else if n1 > n2 then General.GREATER
        else Int.compare(s1, s2)

    (* Parse a date/time. *)
    fun scan getc str =
    let
        (* Try to extract an n-character string. *)
        fun getChars n str =
        let
            fun getN 0 s str = SOME (String.implode(List.rev s), str)
             |  getN n s str =
                case getc str of
                    NONE => NONE
                |   SOME(ch, str') => getN (n-1) (ch :: s) str'
        in
            getN n [] str
        end

        (* Get the day of the week.  We don't actually use it but we
           need to verify it. *)
        (* QUESTION: What time offset should be used?  I presume NONE. *)
        fun parseDayOfWeek str =
        case getChars 3 str of
            NONE => NONE
        |   SOME(s, str') =>
                if Vector.foldr (fn(s', t) => t orelse s=s') false dayNames
                then SOME(s, str') else NONE
        
        fun parseMonth str =
        case getChars 3 str of
            NONE => NONE
        |   SOME(s, str') =>
                (* Return the month corresponding to the month name
                   otherwise NONE. *)
                Vector.foldri (fn(n:int, s':string, t) =>
                    if s = s' then SOME(Vector.sub(monthVec, n), str') else t) NONE
                    monthNames

        (* Get a two digit number. *)
        fun parse2Digits str =
        case getc str of
            NONE => NONE
        |   SOME(ch0, str1) =>
            if ch0 < #"0" orelse ch0 > #"9" then NONE
            else case getc str1 of
                NONE => NONE
            |   SOME(ch1, str2) =>
                if ch1 < #"0" orelse ch1 > #"9" then NONE
                else SOME((Char.ord ch0 - Char.ord #"0")*10 +
                          (Char.ord ch1 - Char.ord #"0"), str2)

        (* Get two digits as a day of the month.  Don't check the range. *)
        val parseDayOfMonth = parse2Digits

        (* A time is written as hh:mm:ss *)
        fun parseTime str =
        case parse2Digits str of
            NONE => NONE
        |   SOME(hh, str1) =>
            case getc str1 of
                NONE => NONE
            |   SOME(ch, str2) =>
                if ch <> #":" then NONE
                else case parse2Digits str2 of
                    NONE => NONE
                |   SOME(mm, str3) =>
                    case getc str3 of
                        NONE => NONE
                    |   SOME(ch, str4) =>
                        if ch <> #":" then NONE
                        else case parse2Digits str4 of
                            NONE => NONE
                        |   SOME(ss, str5) =>
                                SOME((hh, mm, ss), str5)

        (* A year is represented as four digits. *)
        fun parseYear str =
        case parse2Digits str of
            NONE => NONE
        |   SOME(yy0, str1) =>
            case parse2Digits str1 of
                NONE => NONE
            |   SOME(yy1, str2) => SOME(yy0*100+yy1, str2)


        fun parseDate str =
        case parseDayOfWeek str of
            NONE => NONE
        |   SOME(_, str1) =>
            case getc str1 of (* Get exactly one space. *)
                NONE => NONE
            |   SOME(ch, str2) =>
                if ch <> #" " then NONE
                else case parseMonth str2 of (* Name of month. *)
                    NONE => NONE
                |   SOME(mth, str3) =>
                    case getc str3 of (* Get exactly one space. *)
                        NONE => NONE
                    |   SOME(ch, str4) =>
                        if ch <> #" " then NONE
                        else case parseDayOfMonth str4 of
                            NONE => NONE
                        |   SOME(day, str5) =>
                            case getc str5 of (* Get exactly one space. *)
                                NONE => NONE
                            |   SOME(ch, str6) =>
                                if ch <> #" " then NONE
                                else case parseTime str6 of
                                    NONE => NONE
                                |   SOME((hr,min,sec), str7) =>                 
                                    case getc str7 of (* Get exactly one space. *)
                                        NONE => NONE
                                    |   SOME(ch, str8) =>
                                        if ch <> #" " then NONE
                                        else case parseYear str8 of
                                            NONE => NONE
                                        |   SOME(year, str9) =>
                                            SOME(date{year=year, month=mth, day=day,
                                                      hour=hr, minute=min, second=sec,
                                                      offset=NONE}, str9)               
    in
        case getc str of
            NONE => NONE
        |   SOME (ch, str') =>
                (* Remove initial white space. *)
                if Char.isSpace ch then scan getc str'
                else parseDate str
    end

    val fromString = StringCvt.scanString scan

    (* toString generates an English language, American style date. *)
    fun toString (date as {year, month, day, hour, minute, second, ...}: date) =
    let
        (* Pad a number with zeros up to the required width. Doesn't
           work for negatives which ought to be padded after the
           minus sign, but that's only a problem for years. *)
        fun int2str n i =
        let
            val str = Int.toString i
            fun padZeros n = if n <= 0 then "" else "0" ^  padZeros (n-1)
        in
            padZeros (n-String.size str) ^ str
        end
    in
        String.concat[
            Vector.sub(dayNames, dayOfWeek date), " ",
            Vector.sub(monthNames, month), " ",
            int2str 2 day, " ",
            int2str 2 hour, ":", int2str 2 minute, ":", int2str 2 second, " ",
            int2str 4 year]
    end

    fun fmt s (date as {year, month, day, hour, minute, second, offset}) =
    let
        (* Edit the string to remove any undefined escape combinations.
           They shouldn't normally occur. *)
        fun editString s i l =
            if i = l then s (* Done *)
            else if String.sub(s, i) <> #"%"
            then editString s (i+1) l
            else (* Found a % sign. *)
                if i = l-1
            then (* This was the last character.  QUESTION: This isn't defined
                    assume we should remove it. *)
                String.substring(s, 0, i)
            else
            let
                val c = String.sub(s, i+1)
            in
                if Char.contains "aAbBcdHIjmMpSUwWxXyYZ%" c
                then (* OK *) editString s (i+2) l
                else (* Replace %c by c, i.e. remove the %. *)
                    editString (String.substring(s, 0, i) ^ 
                                    String.substring(s, i+1, l-i-1))
                        i (l-1)
            end
        val newFormat = editString s 0 (String.size s)
        val summer =
            case offset of
                SOME _ => ~1
            |   NONE => callTiming 5 (Time.toSeconds(toTime date))
                            handle Size => ~1
    in
        callTiming 6 (newFormat, year, month, day, hour, minute, second,
            dayOfWeek date, yearDay date, summer)
            handle RunCall.Size => raise Date
    end
end;

local
    (* Install the pretty printer for Date.date.  This has to be
       done outside the structure because of the opaque matching. *)
    fun pretty _ _ x = PolyML.PrettyString(Date.toString x)
in
    val () = PolyML.addPrettyPrinter pretty
end<|MERGE_RESOLUTION|>--- conflicted
+++ resolved
@@ -1,9 +1,5 @@
 (*
-<<<<<<< HEAD
-    Title:      Standard Basis Library: Date Signature and structure.
-=======
     Title:      Standard Basis Library: Date structure.
->>>>>>> aeef3dda
     Copyright   David Matthews 2000, 2016
 
     This library is free software; you can redistribute it and/or
@@ -20,54 +16,6 @@
     Foundation, Inc., 51 Franklin St, Fifth Floor, Boston, MA  02110-1301  USA
 *)
 
-<<<<<<< HEAD
-signature DATE =
-sig
-     datatype weekday = Mon | Tue | Wed | Thu | Fri | Sat | Sun
-     datatype month = Jan | Feb | Mar | Apr | May | Jun | 
-                      Jul | Aug | Sep | Oct | Nov | Dec
-     type date
-     exception Date
-     val date : {
-                    year : int,
-                    month : month,
-                    day : int,
-                    hour : int,
-                    minute : int,
-                    second : int,
-                    offset : Time.time option
-                  } -> date
-     val year    : date -> int
-     val month   : date -> month
-     val day     : date -> int
-     val hour    : date -> int
-     val minute  : date -> int
-     val second  : date -> int
-     val weekDay : date -> weekday
-     val yearDay : date -> int
-     val offset  : date -> Time.time option
-     val isDst   : date -> bool option
-
-     val localOffset : unit -> Time.time
-
-     val fromTimeLocal : Time.time -> date
-     val fromTimeUniv  : Time.time -> date
-
-     val toTime : date -> Time.time
-
-     val toString : date -> string
-     val fmt      : string -> date -> string
-
-     val fromString : string -> date option
-     val scan       : (char, 'a) StringCvt.reader
-                        -> 'a -> (date * 'a) option
-
-     val compare : date * date -> General.order
-
-end;
-
-=======
->>>>>>> aeef3dda
 structure Date :> DATE =
 struct
     (* There seems to be an assumption, particularly in the "compare"
