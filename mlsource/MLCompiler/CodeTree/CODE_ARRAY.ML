(*
    Copyright (c) 2017 David C.J. Matthews
    
    Copyright (c) 2000
        Cambridge University Technical Services Limited

    This library is free software; you can redistribute it and/or
    modify it under the terms of the GNU Lesser General Public
    License version 2.1 as published by the Free Software Foundation.
    
    This library is distributed in the hope that it will be useful,
    but WITHOUT ANY WARRANTY; without even the implied warranty of
    MERCHANTABILITY or FITNESS FOR A PARTICULAR PURPOSE.  See the GNU
    Lesser General Public License for more details.
    
    You should have received a copy of the GNU Lesser General Public
    License along with this library; if not, write to the Free Software
    Foundation, Inc., 51 Franklin St, Fifth Floor, Boston, MA  02110-1301  USA
*)

structure CODE_ARRAY :> CODEARRAYSIG = 
struct
    open Address
    open Misc

    datatype csegStatus =
        Bytes
    |   UnlockedCode

    type byteVec = address
    and codeVec = address
    and closureRef = address

    val objLength: address -> word = length

    val F_mutable_bytes =  Word.fromLargeWord(Word8.toLargeWord(Word8.orb (F_mutable, F_bytes)))
<<<<<<< HEAD

    fun makeConstantClosure (): closureRef =
    let
        open Address
    in
        if nativeWordSize <> wordSize
        then (* 32-in-64 *) allocWordData(nativeWordSize div wordSize, Word8.orb(F_mutable, F_closure), toMachineWord 0w0)
        else allocWordData(0w1, Word8.orb(F_mutable, F_words), toMachineWord 0w0)
    end
=======
>>>>>>> 5eb10d13
    
    fun codeAddressFromClosure closure = loadWord(closure, 0w0) (* Not valid in 32-in-64 *)
    
    fun closureAsAddress closure = toMachineWord closure

    fun byteVecMake size =
    let
        val vec : address = RunCall.allocateByteMemory(size, F_mutable_bytes)
        (* allocateByteMemory does not clear the area.  We have to do that at least
           to ensure that the constant area is cleared before we copy it into a
           real code area.  In many cases we could get away with clearing less
           but for the moment this is the safest way. *)
        val byteLength = size * wordSize
        fun clear n =
            if n < byteLength then (assignByte(vec, n, 0w0); clear (n+0w1)) else ()
        val () = clear 0w0
    in
        vec
    end

    (* codeVec is a way of referring to the code in a mutable form.
       We now use the closure itself.  *)

    local
        val byteVecToClosure = RunCall.rtsCallFull2 "PolyCopyByteVecToClosure"
    in
        fun byteVecToCodeVec(bvec, closure) =
        (
            byteVecToClosure (bvec, closure);
            closure
        )
    end
    
    local
        val cvecLock = RunCall.rtsCallFull1 "PolyLockMutableClosure"
    in
        fun codeVecLock(_, closure) = cvecLock closure
    end

    (* Return the address of the segment. Used when putting in "self" addresses. *)
    fun codeVecAddr vector = vector
 
    (* Set a byte. Used when setting the byte data. *)
    fun byteVecSet (addr, byteIndex, value: Word8.word) =
    let
        val lengthWords = objLength addr
        val lengthBytes = wordSize * lengthWords
    in
        if byteIndex < lengthBytes then assignByte (addr, byteIndex, value)
        else raise Subscript
    end

    val codeVecGet = RunCall.rtsCallFast2 "PolyGetCodeByte"
    and codeVecSet = RunCall.rtsCallFast3 "PolySetCodeByte"

    datatype constantType = ConstAbsolute | ConstX86Relative

    local
        val setCodeConstantCall = RunCall.rtsCallFast4 "PolySetCodeConstant"
    in
        (* Store a constant into the code.  This must be used if the constant is
           not on a word boundary or if it needs special treatment. *)
        fun codeVecPutConstant (addr, byteIndex, value:machineWord, option: constantType) =
        let
            val optValue =
                case option of ConstAbsolute => 0w0 | ConstX86Relative => 0w1
        in
            setCodeConstantCall(addr, byteIndex, value, optValue)
        end
        
        fun codeVecPutWord(addr, wordIndex, value) =
            codeVecPutConstant(addr, wordIndex * wordSize, value, ConstAbsolute)
    end

    structure Sharing =
    struct
        type byteVec = byteVec
        and  codeVec = codeVec
        and  closureRef = closureRef
        and  constantType = constantType
    end

end;<|MERGE_RESOLUTION|>--- conflicted
+++ resolved
@@ -34,7 +34,6 @@
     val objLength: address -> word = length
 
     val F_mutable_bytes =  Word.fromLargeWord(Word8.toLargeWord(Word8.orb (F_mutable, F_bytes)))
-<<<<<<< HEAD
 
     fun makeConstantClosure (): closureRef =
     let
@@ -44,9 +43,7 @@
         then (* 32-in-64 *) allocWordData(nativeWordSize div wordSize, Word8.orb(F_mutable, F_closure), toMachineWord 0w0)
         else allocWordData(0w1, Word8.orb(F_mutable, F_words), toMachineWord 0w0)
     end
-=======
->>>>>>> 5eb10d13
-    
+
     fun codeAddressFromClosure closure = loadWord(closure, 0w0) (* Not valid in 32-in-64 *)
     
     fun closureAsAddress closure = toMachineWord closure
