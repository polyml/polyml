--- conflicted
+++ resolved
@@ -23,12 +23,8 @@
     and       Arm64Foreign: FOREIGNCALLSIG
     and       Arm64Sequences: Arm64Sequences
     
-<<<<<<< HEAD
-    sharing BackendTree.Sharing = CodeArray.Sharing = Arm64Assembly.Sharing
-=======
-    sharing FallBackCG.Sharing = BackendTree.Sharing = CodeArray.Sharing =
-        Arm64Assembly.Sharing = Arm64Sequences.Sharing
->>>>>>> 4f5bfaba
+    sharing BackendTree.Sharing = CodeArray.Sharing = Arm64Assembly.Sharing = Arm64Sequences.Sharing
+
 ) : GENCODESIG =
 struct
 
