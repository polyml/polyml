(*
    Copyright (c) 2000
        Cambridge University Technical Services Limited
        
    Further development copyright David C.J. Matthews 2016-17

    This library is free software; you can redistribute it and/or
    modify it under the terms of the GNU Lesser General Public
    License version 2.1 as published by the Free Software Foundation.
    
    This library is distributed in the hope that it will be useful,
    but WITHOUT ANY WARRANTY; without even the implied warranty of
    MERCHANTABILITY or FITNESS FOR A PARTICULAR PURPOSE.  See the GNU
    Lesser General Public License for more details.
    
    You should have received a copy of the GNU Lesser General Public
    License along with this library; if not, write to the Free Software
    Foundation, Inc., 51 Franklin St, Fifth Floor, Boston, MA  02110-1301  USA
*)

(*
    Title:      Generate interpretable code for Poly system from the code tree.
    Author:     Dave Matthews, Cambridge University Computer Laboratory
    Copyright   Cambridge University 1985
*)

(* This generates byte-code that is interpreted by the run-time system.  It
   is now used as a fall-back to allow Poly/ML to run on non-X86 architectures.
   Early versions were used as a porting aid while a native code-generator
   was being developed and the "enter-int" instructions that were needed
   for that have been retained although they no longer actually generate code. *)
functor INTGCODE (
    structure CODECONS : INTCODECONSSIG
    structure BACKENDTREE: BackendIntermediateCodeSig
    structure CODE_ARRAY: CODEARRAYSIG
    
    sharing CODECONS.Sharing = BACKENDTREE.Sharing = CODE_ARRAY.Sharing

) : GENCODESIG =

struct

    open CODECONS
    open Address
    open BACKENDTREE
    open Misc
    open CODE_ARRAY

    val word0 = toMachineWord 0;
  
    val DummyValue : machineWord = word0; (* used as result of "raise e" etc. *)

    type caseForm =
        {
            cases   : (backendIC * word) list,
            test    : backendIC,
            caseType: caseType,
            default : backendIC
        }
   
    (* Where the result, if any, should go *)
    datatype whereto =
        NoResult     (* discard result *)
    |   ToStack     (* Need a result but it can stay on the pseudo-stack *);
  
    (* Are we at the end of the function. *)
    datatype tail =
        EndOfProc
    |   NotEnd
    
    (* For the moment this the easiest way to tell. *)
    val is32In64 = Address.nativeWordSize <> Address.wordSize

    (* For the moment this the easiest way to tell. *)
    val is32In64 = Address.nativeWordSize <> Address.wordSize

    (* Code generate a function or global declaration *)
    fun codegen (pt, cvec, resultClosure, numOfArgs, localCount, parameters) =
    let
        datatype decEntry =
            StackAddr of int
        |   Empty
    
        val decVec = Array.array (localCount, Empty)
    
        (* Count of number of items on the stack. *)
        val realstackptr = ref 1 (* The closure ptr is already there *)
        
        (* Maximum size of the stack. *)
        val maxStack = ref 1

        (* Exited - set to true if we have jumped out. *)
        val exited = ref false;

        (* Push a value onto the stack. *)
        fun incsp () =
        (
            realstackptr := !realstackptr + 1;
            if !realstackptr > !maxStack
            then maxStack := !realstackptr
            else ()
        )

        (* An entry has been removed from the stack. *)
        fun decsp () = realstackptr := !realstackptr - 1;
 
        fun pushLocalStackValue addr = ( genLocal(!realstackptr + addr, cvec); incsp() )

        (* Loads a local, argument or closure value; translating local
           stack addresses to real stack offsets. *)
        fun locaddr(BICLoadArgument locn) = pushLocalStackValue (numOfArgs-locn)

        |   locaddr(BICLoadLocal locn) =
            (
                (* positive address - on the stack. *)
                    case Array.sub (decVec, locn) of
                        StackAddr n => pushLocalStackValue (~ n)
                    |   _ => (* Should be on the stack, not a function. *)
                        raise InternalError "locaddr: bad stack address"
            )

        |   locaddr(BICLoadClosure locn) = (* closure-pointer relative *)
            (
                pushLocalStackValue ~1; (* The closure itself. *)
                genIndirect (locn+(if is32In64 then 2 else 1), cvec) (* The value in the closure. +1 because first item is code addr. *)
            )

        |   locaddr BICLoadRecursive =
                pushLocalStackValue ~1 (* The closure itself - first value on the stack. *)

   (* generates code from the tree *)
   fun gencde (pt : backendIC, whereto : whereto, tailKind : tail, loopAddr) : unit =
   let
     (* Save the stack pointer value here. We may want to reset the stack. *)
     val oldsp = !realstackptr;

        (* Load the address and index value for byte operations.
           For ML memory operations the base is the address of an ML heap cell
           whereas for C operations it is a large-word box containing an
           address in C memory.  That doesn't affect this code but the interpreter
           has to deal with these differently. *)
        fun genByteAddress{base, index, offset} =
        (
            gencde (base, ToStack, NotEnd, loopAddr);
            (* Because the index and offset are both byte counts we can just add
               them if we need both. *)
            case (index, offset) of
                (NONE, offset) => (pushConst (toMachineWord offset, cvec); incsp())
            |   (SOME indexVal, 0w0) => gencde (indexVal, ToStack, NotEnd, loopAddr)
            |   (SOME indexVal, offset) =>
                (
                    gencde (indexVal, ToStack, NotEnd, loopAddr);
                    pushConst (toMachineWord offset, cvec);
                    genOpcode(opcode_wordAdd, cvec)
                )
       )
       
       (* Load the address, index value and offset for non-byte operations.
          Because the offset has already been scaled by the size of the operand
          we have to load the index and offset separately. *)
       fun genNonByteAddress{base, index, offset} =
        (
            gencde (base, ToStack, NotEnd, loopAddr);
            case index of
                NONE => (pushConst (toMachineWord 0, cvec); incsp())
            |   SOME indexVal => gencde (indexVal, ToStack, NotEnd, loopAddr);
            pushConst (toMachineWord offset, cvec); incsp()
        )

     val () =
       case pt of
            BICEval evl => genEval (evl, tailKind)

        |   BICExtract ext =>
            (* This may just be being used to discard a value which isn't
              used on this branch. *)
                if whereto = NoResult then () else locaddr ext

        |   BICField {base, offset} =>
                (gencde (base, ToStack, NotEnd, loopAddr); genIndirect (offset, cvec))

        |   BICLoadContainer {base, offset} =>
                (gencde (base, ToStack, NotEnd, loopAddr); genIndirectContainer (offset, cvec))
       
        |   BICLambda lam => genProc (lam, false, fn () => ())
           
        |   BICConstnt(w, _) =>
            let
                val () = pushConst (w, cvec);
            in
                incsp ()
            end
  
        |   BICCond (testPart, thenPart, elsePart) =>
                genCond (testPart, thenPart, elsePart, whereto, tailKind, loopAddr)
  
        |   BICNewenv(decls, exp) =>
            let         
                (* Processes a list of entries. *)
            
                (* Mutually recursive declarations. May be either lambdas or constants. Recurse down
                   the list pushing the addresses of the closure vectors, then unwind the 
                   recursion and fill them in. *)
                fun genMutualDecs [] = ()

                |   genMutualDecs ({lambda, addr, ...} :: otherDecs) =
                        genProc (lambda, true,
                            fn() =>
                            (
                                Array.update (decVec, addr, StackAddr (! realstackptr));
                                genMutualDecs (otherDecs)
                            ))

                fun codeDecls(BICRecDecs dl) = genMutualDecs dl

                |   codeDecls(BICDecContainer{size, addr}) =
                    (
                        (* If this is a container we have to process it here otherwise it
                           will be removed in the stack adjustment code. *)
                        genContainer(size, cvec); (* Push the address of this container. *)
                        realstackptr := !realstackptr + size + 1; (* Pushes N words plus the address. *)
                        Array.update (decVec, addr, StackAddr(!realstackptr))
                    )

                |   codeDecls(BICDeclar{value, addr, ...}) =
                    (
                        gencde (value, ToStack, NotEnd, loopAddr);
                        Array.update (decVec, addr, StackAddr(!realstackptr))
                    )
                |   codeDecls(BICNullBinding exp) = gencde (exp, NoResult, NotEnd, loopAddr)
            in
                List.app codeDecls decls;
                gencde (exp, whereto, tailKind, loopAddr)
            end
          
        |   BICBeginLoop {loop=body, arguments} =>
            (* Execute the body which will contain at least one Loop instruction.
               There will also be path(s) which don't contain Loops and these
               will drop through. *)
            let
                val args = List.map #1 arguments
                (* Evaluate each of the arguments, pushing the result onto the stack. *)
                fun genLoopArg ({addr, value, ...}) =
                    (
                     gencde (value, ToStack, NotEnd, loopAddr);
                     Array.update (decVec, addr, StackAddr (!realstackptr));
                     !realstackptr (* Return the posn on the stack. *)
                    )
                val argIndexList = map genLoopArg args;

                val startSp = ! realstackptr; (* Remember the current top of stack. *)
                val startLoop = createLabel ()
                val () = setLabel(startLoop, cvec) (* Start of loop *)
            in
                (* Process the body, passing the jump-back address down for the Loop instruction(s). *)
                gencde (body, whereto, tailKind, SOME(startLoop, startSp, argIndexList))
                (* Leave the arguments on the stack.  They can be cleared later if needed. *)
            end

        |   BICLoop argList => (* Jump back to the enclosing BeginLoop. *)
            let
                val (startLoop, startSp, argIndexList) =
                    case loopAddr of
                        SOME l => l
                    |   NONE => raise InternalError "No BeginLoop for Loop instr"
                (* Evaluate the arguments.  First push them to the stack because evaluating
                   an argument may depend on the current value of others.  Only when we've
                   evaluated all of them can we overwrite the original argument positions. *)
                fun loadArgs ([], []) = !realstackptr - startSp (* The offset of all the args. *)
                  | loadArgs (arg:: argList, _ :: argIndexList) =
                    let
                        (* Evaluate all the arguments. *)
                        val () = gencde (arg, ToStack, NotEnd, NONE);
                        val argOffset = loadArgs(argList, argIndexList);
                    in
                        genSetStackVal(argOffset, cvec); (* Copy the arg over. *)
                        decsp(); (* The argument has now been popped. *)
                        argOffset
                    end
                  | loadArgs _ = raise InternalError "loadArgs: Mismatched arguments";

                val _: int = loadArgs(List.map #1 argList, argIndexList)
            in
                if !realstackptr <> startSp
                then resetStack (!realstackptr - startSp, false, cvec) (* Remove any local variables. *)
                else ();
            
                (* Jump back to the start of the loop. *)
                putBranchInstruction(Jump, startLoop, cvec)
            end
  
        |   BICRaise exp =>
            let
                val () = gencde (exp, ToStack, NotEnd, loopAddr)
                val () = genRaiseEx cvec;
            in
                exited := true
            end
  
        |   BICHandle {exp, handler, exPacketAddr} =>
            let
                (* Save old handler *)
                val () = genPushHandler cvec
                val () = incsp ()
                val handlerLabel = createLabel()
                val () = putBranchInstruction (SetHandler, handlerLabel, cvec)
                val () = incsp()
                (* Code generate the body; "NotEnd" because we have to come back
                 to remove the handler; "ToStack" because delHandler needs
                 a result to carry down. *)
                val () = gencde (exp, ToStack, NotEnd, loopAddr)
      
                (* Now get out of the handler and restore the old one. *)
                val () = genOpcode(opcode_deleteHandler, cvec)
                val skipHandler = createLabel()
                val () = putBranchInstruction (Jump, skipHandler, cvec)
          
                (* Now process the handler itself. First we have to reset the stack.
                   Note that we have to use "ToStack" again to be consistent with
                   the stack-handling in the body-part. If we actually wanted "NoResult",
                   the stack adjustment code at the end of gencde will take care
                   of this. This means that I don't want to do any clever "end-of-function"
                   optimisation either. SPF 6/1/97
                *)
                val () = realstackptr := oldsp
                val () = exited := false
                val () = setLabel (handlerLabel, cvec)
                (* If we were executing machine code we must re-enter the interpreter. *)
                val () = genEnterIntCatch cvec
                (* Push the exception packet and set the address. *)
                val () = genLdexc cvec
                val () = incsp ()
                val () = Array.update (decVec, exPacketAddr, StackAddr(!realstackptr))
                val () = gencde (handler, ToStack, NotEnd, loopAddr)
                (* Have to remove the exception packet. *)
                val () = resetStack(1, true, cvec)
                val () = decsp()
          
                (* Finally fix-up the jump around the handler *)
                val () = setLabel (skipHandler, cvec)
            in
                exited := false
            end
  
        |   BICCase ({cases, test, default, firstIndex, ...}) =>
            let
                val () = gencde (test, ToStack, NotEnd, loopAddr)
                (* Label to jump to at the end of each case. *)
                val exitJump = createLabel()

                val () =
                    if firstIndex = 0w0 then ()
                    else
                    (   (* Subtract lower limit.  Don't check for overflow.  Instead
                           allow large value to wrap around and check in "case" instruction. *)
                        pushConst(toMachineWord firstIndex, cvec);
                        genOpcode(opcode_wordSub, cvec)
                    )

                (* Generate the case instruction followed by the table of jumps.  *)
                val nCases = List.length cases
                val caseLabels = genCase (nCases, cvec)
                val () = decsp ()

                (* The default case, if any, follows the case statement. *)
                (* If we have a jump to the default set it to jump here. *)
                local
                    fun fixDefault(NONE, defCase) = setLabel(defCase, cvec)
                    |   fixDefault(SOME _, _) = ()
                in
                    val () = ListPair.appEq fixDefault (cases, caseLabels)
                end
                val () = gencde (default, whereto, tailKind, loopAddr);

                val () = exited := false;
                
                fun genCases(SOME body, label) =
                    (
                        (* First exit from the previous case or the default if
                           this is the first. *)
                        if !exited then () else putBranchInstruction(Jump, exitJump, cvec);
                        (* Remove the result - the last case will leave it. *)
                        case whereto of ToStack => decsp () | NoResult => ();
                        (* Fix up the jump to come here. *)
                        setLabel(label, cvec);
                        exited := false;
                        gencde (body, whereto, tailKind, loopAddr)
                    )
                |   genCases(NONE, _) = ()
                
                val () = ListPair.appEq genCases (cases, caseLabels)
     
                (* Finally set the exit jump to come here. *)
                val () = setLabel (exitJump, cvec)
            in
                exited := false
            end
  
        |   BICTuple recList =>
            let
                val size = List.length recList
            in
                (* Move the fields into the vector. *)
                List.app(fn v => gencde (v, ToStack, NotEnd, loopAddr)) recList;
                genTuple (size, cvec);
                realstackptr := !realstackptr - (size - 1)
            end

        |   BICSetContainer{container, tuple, filter} =>
            (* Copy the contents of a tuple into a container.  If the tuple is a
               Tuple instruction we can avoid generating the tuple and then
               unpacking it and simply copy the fields that make up the tuple
               directly into the container. *)
            (
                case tuple of
                    BICTuple cl =>
                        (* Simply set the container from the values. *)
                    let
                        (* Load the address of the container. *)
                        val _ = gencde (container, ToStack, NotEnd, loopAddr);
                        fun setValues([], _, _) = ()

                        |   setValues(v::tl, sourceOffset, destOffset) =
                            if sourceOffset < BoolVector.length filter andalso BoolVector.sub(filter, sourceOffset)
                            then
                            (
                                gencde (v, ToStack, NotEnd, loopAddr);
                                (* Move the entry into the container. This instruction
                                   pops the value to be moved but not the destination. *)
                                genSetContainer(destOffset, cvec);
                                decsp();
                                setValues(tl, sourceOffset+1, destOffset+1)
                            )
                            else setValues(tl, sourceOffset+1, destOffset)
                    in
                        setValues(cl, 0, 0)
                        (* The container address is still on the stack. *)
                    end

                |   _ =>
                    let (* General case. *)
                        (* First the target tuple, then the container. *)
                        val () = gencde (tuple, ToStack, NotEnd, loopAddr)
                        val () = gencde (container, ToStack, NotEnd, loopAddr)
                        val last = BoolVector.foldli(fn (i, true, _) => i | (_, false, n) => n) ~1 filter

                        fun copy (sourceOffset, destOffset) =
                            if BoolVector.sub(filter, sourceOffset)
                            then
                            (
                                (* Duplicate the tuple address . *)
                                genLocal(1, cvec);
                                genIndirect(sourceOffset, cvec);
                                genSetContainer(destOffset, cvec);
                                if sourceOffset = last
                                then ()
                                else copy (sourceOffset+1, destOffset+1)
                            )
                            else copy(sourceOffset+1, destOffset)
                    in
                        copy (0, 0)
                        (* The container and tuple addresses are still on the stack. *)
                    end
            )

        |   BICTagTest { test, tag, ... } =>
            (
                (* Convert this into a simple equality function. *)
                gencde (test, ToStack, NotEnd, loopAddr);
                pushConst (toMachineWord tag, cvec);
                genOpcode(opcode_equalWord, cvec)
            )

        |   BICGetThreadId =>
            (
                genOpcode(opcode_getThreadId, cvec);
                incsp()
            )

        |   BICUnary { oper, arg1 } =>
            let
                open BuiltIns
                val () = gencde (arg1, ToStack, NotEnd, loopAddr)
            in
                case oper of
                    NotBoolean => genOpcode(opcode_notBoolean, cvec)
                |   IsTaggedValue => genOpcode(opcode_isTagged, cvec)
                |   MemoryCellLength => genOpcode(opcode_cellLength, cvec)
                |   MemoryCellFlags => genOpcode(opcode_cellFlags, cvec)
                |   ClearMutableFlag => genOpcode(opcode_clearMutable, cvec)
                |   AtomicIncrement => genOpcode(opcode_atomicIncr, cvec)
                |   AtomicDecrement => genOpcode(opcode_atomicDecr, cvec)
                |   AtomicReset => genOpcode(opcode_atomicReset, cvec)
                |   LongWordToTagged => genOpcode(opcode_longWToTagged, cvec)
                |   SignedToLongWord => genOpcode(opcode_signedToLongW, cvec)
                |   UnsignedToLongWord => genOpcode(opcode_unsignedToLongW, cvec)
                |   RealAbs => genOpcode(opcode_realAbs, cvec)
                |   RealNeg => genOpcode(opcode_realNeg, cvec)
                |   FloatFixedInt => genOpcode(opcode_floatFixedInt, cvec)
            end

        |   BICBinary { oper, arg1, arg2 } =>
            let
                open BuiltIns
                val () = gencde (arg1, ToStack, NotEnd, loopAddr)
                val () = gencde (arg2, ToStack, NotEnd, loopAddr)
            in
                case oper of
                    WordComparison{test=TestEqual, ...} => genOpcode(opcode_equalWord, cvec)
                |   WordComparison{test=TestLess, isSigned=true} => genOpcode(opcode_lessSigned, cvec)
                |   WordComparison{test=TestLessEqual, isSigned=true} => genOpcode(opcode_lessEqSigned, cvec)
                |   WordComparison{test=TestGreater, isSigned=true} => genOpcode(opcode_greaterSigned, cvec)
                |   WordComparison{test=TestGreaterEqual, isSigned=true} => genOpcode(opcode_greaterEqSigned, cvec)
                |   WordComparison{test=TestLess, isSigned=false} => genOpcode(opcode_lessUnsigned, cvec)
                |   WordComparison{test=TestLessEqual, isSigned=false} => genOpcode(opcode_lessEqUnsigned, cvec)
                |   WordComparison{test=TestGreater, isSigned=false} => genOpcode(opcode_greaterUnsigned, cvec)
                |   WordComparison{test=TestGreaterEqual, isSigned=false} => genOpcode(opcode_greaterEqUnsigned, cvec)

                |   FixedPrecisionArith ArithAdd => genOpcode(opcode_fixedAdd, cvec)
                |   FixedPrecisionArith ArithSub => genOpcode(opcode_fixedSub, cvec)
                |   FixedPrecisionArith ArithMult => genOpcode(opcode_fixedMult, cvec)
                |   FixedPrecisionArith ArithQuot => genOpcode(opcode_fixedQuot, cvec)
                |   FixedPrecisionArith ArithRem => genOpcode(opcode_fixedRem, cvec)
                |   FixedPrecisionArith ArithDiv => raise InternalError "TODO: FixedPrecisionArith ArithDiv"
                |   FixedPrecisionArith ArithMod => raise InternalError "TODO: FixedPrecisionArith ArithMod"

                |   WordArith ArithAdd => genOpcode(opcode_wordAdd, cvec)
                |   WordArith ArithSub => genOpcode(opcode_wordSub, cvec)
                |   WordArith ArithMult => genOpcode(opcode_wordMult, cvec)
                |   WordArith ArithDiv => genOpcode(opcode_wordDiv, cvec)
                |   WordArith ArithMod => genOpcode(opcode_wordMod, cvec)
                |   WordArith _ => raise InternalError "WordArith - unimplemented instruction"
                
                |   WordLogical LogicalAnd => genOpcode(opcode_wordAnd, cvec)
                |   WordLogical LogicalOr => genOpcode(opcode_wordOr, cvec)
                |   WordLogical LogicalXor => genOpcode(opcode_wordXor, cvec)

                |   WordShift ShiftLeft => genOpcode(opcode_wordShiftLeft, cvec)
                |   WordShift ShiftRightLogical => genOpcode(opcode_wordShiftRLog, cvec)
                |   WordShift ShiftRightArithmetic => genOpcode(opcode_wordShiftRArith, cvec)
                 
                |   AllocateByteMemory => genOpcode(opcode_allocByteMem, cvec)
                
                |   LargeWordComparison TestEqual => genOpcode(opcode_lgWordEqual, cvec)
                |   LargeWordComparison TestLess => genOpcode(opcode_lgWordLess, cvec)
                |   LargeWordComparison TestLessEqual => genOpcode(opcode_lgWordLessEq, cvec)
                |   LargeWordComparison TestGreater => genOpcode(opcode_lgWordGreater, cvec)
                |   LargeWordComparison TestGreaterEqual => genOpcode(opcode_lgWordGreaterEq, cvec)
                
                |   LargeWordArith ArithAdd => genOpcode(opcode_lgWordAdd, cvec)
                |   LargeWordArith ArithSub => genOpcode(opcode_lgWordSub, cvec)
                |   LargeWordArith ArithMult => genOpcode(opcode_lgWordMult, cvec)
                |   LargeWordArith ArithDiv => genOpcode(opcode_lgWordDiv, cvec)
                |   LargeWordArith ArithMod => genOpcode(opcode_lgWordMod, cvec)
                |   LargeWordArith _ => raise InternalError "LargeWordArith - unimplemented instruction"

                |   LargeWordLogical LogicalAnd => genOpcode(opcode_lgWordAnd, cvec)
                |   LargeWordLogical LogicalOr => genOpcode(opcode_lgWordOr, cvec)
                |   LargeWordLogical LogicalXor => genOpcode(opcode_lgWordXor, cvec)
                |   LargeWordShift ShiftLeft => genOpcode(opcode_lgWordShiftLeft, cvec)
                |   LargeWordShift ShiftRightLogical => genOpcode(opcode_lgWordShiftRLog, cvec)
                |   LargeWordShift ShiftRightArithmetic => genOpcode(opcode_lgWordShiftRArith, cvec)
                
                |   RealComparison TestEqual => genOpcode(opcode_realEqual, cvec)
                |   RealComparison TestLess => genOpcode(opcode_realLess, cvec)
                |   RealComparison TestLessEqual => genOpcode(opcode_realLessEq, cvec)
                |   RealComparison TestGreater => genOpcode(opcode_realGreater, cvec)
                |   RealComparison TestGreaterEqual => genOpcode(opcode_realGreaterEq, cvec)

                |   RealArith ArithAdd => genOpcode(opcode_realAdd, cvec)
                |   RealArith ArithSub => genOpcode(opcode_realSub, cvec)
                |   RealArith ArithMult => genOpcode(opcode_realMult, cvec)
                |   RealArith ArithDiv => genOpcode(opcode_realDiv, cvec)
                |   RealArith _ => raise InternalError "RealArith - unimplemented instruction"
                 ;
                decsp() (* Removes one item from the stack. *)
            end
            
        |   BICAllocateWordMemory {numWords as BICConstnt(length, _), flags as BICConstnt(flagByte, _), initial } =>
            if isShort length andalso toShort length = 0w1 andalso isShort flagByte andalso toShort flagByte = 0wx40
            then (* This is a very common case. *)
            (
                gencde (initial, ToStack, NotEnd, loopAddr);
                genOpcode(opcode_alloc_ref, cvec)
            )
            else
            let
                val () = gencde (numWords, ToStack, NotEnd, loopAddr)
                val () = gencde (flags, ToStack, NotEnd, loopAddr)
                val () = gencde (initial, ToStack, NotEnd, loopAddr)
            in
                genOpcode(opcode_allocWordMemory, cvec);
                decsp(); decsp()
            end

        |   BICAllocateWordMemory { numWords, flags, initial } =>
            let
                val () = gencde (numWords, ToStack, NotEnd, loopAddr)
                val () = gencde (flags, ToStack, NotEnd, loopAddr)
                val () = gencde (initial, ToStack, NotEnd, loopAddr)
            in
                genOpcode(opcode_allocWordMemory, cvec);
                decsp(); decsp()
            end

        |   BICLoadOperation { kind=LoadStoreMLWord _, address={base, index=NONE, offset}} =>
            (
                (* If the index is a constant, frequently zero, we can use indirection.
                   The offset is a byte count so has to be divided by the word size but
                   it should always be an exact multiple. *)
                gencde (base, ToStack, NotEnd, loopAddr);
                offset mod wordSize = 0w0 orelse raise InternalError "gencde: BICLoadOperation - not word multiple";
                genIndirect (Word.toInt(offset div wordSize), cvec)
            )

        |   BICLoadOperation { kind=LoadStoreMLWord _, address={base, index=SOME indexVal, offset}} =>
            let
                (* Variable index. *)
                val () = gencde (base, ToStack, NotEnd, loopAddr)
                val () = gencde (indexVal, ToStack, NotEnd, loopAddr)
                val () = (pushConst (toMachineWord offset, cvec); incsp())
            in
                genOpcode(opcode_loadMLWord, cvec);
                decsp(); decsp()
            end

        |   BICLoadOperation { kind=LoadStoreMLByte _, address} =>
            (
                genByteAddress address;
                genOpcode(opcode_loadMLByte, cvec);
                decsp()
            )

        |   BICLoadOperation { kind=LoadStoreC8, address} =>
            (
                genByteAddress address;
                genOpcode(opcode_loadC8, cvec);
                decsp()
            )

        |   BICLoadOperation { kind=LoadStoreC16, address} =>
            (
                genNonByteAddress address;
                genOpcode(opcode_loadC16, cvec);
                decsp(); decsp()
            )

        |   BICLoadOperation { kind=LoadStoreC32, address} =>
            (
                genNonByteAddress address;
                genOpcode(opcode_loadC32, cvec);
                decsp(); decsp()
            )

        |   BICLoadOperation { kind=LoadStoreC64, address} =>
            (
<<<<<<< HEAD
=======
                wordSize = 0w8 orelse raise InternalError "LoadStoreC64 but not 64-bit mode";
>>>>>>> 5eb10d13
                genNonByteAddress address;
                genOpcode(opcode_loadC64, cvec);
                decsp(); decsp()
            )

        |   BICLoadOperation { kind=LoadStoreCFloat, address} =>
            (
                genNonByteAddress address;
                genOpcode(opcode_loadCFloat, cvec);
                decsp(); decsp()
            )

        |   BICLoadOperation { kind=LoadStoreCDouble, address} =>
            (
                genNonByteAddress address;
                genOpcode(opcode_loadCDouble, cvec);
                decsp(); decsp()
            )

        |   BICLoadOperation { kind=LoadStoreUntaggedUnsigned, address} =>
            (
                genNonByteAddress address;
                genOpcode(opcode_loadUntagged, cvec);
                decsp(); decsp()
            )

        |   BICStoreOperation { kind=LoadStoreMLWord _, address={base, index=NONE, offset}, value } =>
            let
                (* No index.  We could almost use move_to_vec here except that it leaves
                   the destination address on the stack instead of replacing it with "unit". *)
                val () = gencde (base, ToStack, NotEnd, loopAddr)
                val () = pushConst (toMachineWord 0, cvec)
                val () = incsp()
                val () = pushConst (toMachineWord offset, cvec)
                val () = incsp()
                val () = gencde (value, ToStack, NotEnd, loopAddr)
            in
                genOpcode(opcode_storeMLWord, cvec);
                decsp(); decsp(); decsp()
            end

        |   BICStoreOperation { kind=LoadStoreMLWord _, address={base, index=SOME indexVal, offset}, value } =>
            let
                (* Variable index *)
                val () = gencde (base, ToStack, NotEnd, loopAddr)
                val () = gencde (indexVal, ToStack, NotEnd, loopAddr)
                val () = pushConst (toMachineWord offset, cvec)
                val () = incsp()
                val () = gencde (value, ToStack, NotEnd, loopAddr)
            in
                genOpcode(opcode_storeMLWord, cvec);
                decsp(); decsp(); decsp()
            end

        |   BICStoreOperation { kind=LoadStoreMLByte _, address, value } =>
            (
                genByteAddress address;
                gencde (value, ToStack, NotEnd, loopAddr);
                genOpcode(opcode_storeMLByte, cvec);
                decsp(); decsp()
            )

        |   BICStoreOperation { kind=LoadStoreC8, address, value} =>
            (
                genByteAddress address;
                gencde (value, ToStack, NotEnd, loopAddr);
                genOpcode(opcode_storeC8, cvec);
                decsp(); decsp()
            )

        |   BICStoreOperation { kind=LoadStoreC16, address, value} =>
            (
                genNonByteAddress address;
                gencde (value, ToStack, NotEnd, loopAddr);
                genOpcode(opcode_storeC16, cvec);
                decsp(); decsp(); decsp()
            )

        |   BICStoreOperation { kind=LoadStoreC32, address, value} =>
            (
                genNonByteAddress address;
                gencde (value, ToStack, NotEnd, loopAddr);
                genOpcode(opcode_storeC32, cvec);
                decsp(); decsp(); decsp()
            )

        |   BICStoreOperation { kind=LoadStoreC64, address, value} =>
            (
                genNonByteAddress address;
                gencde (value, ToStack, NotEnd, loopAddr);
                genOpcode(opcode_storeC64, cvec);
                decsp(); decsp(); decsp()
            )

        |   BICStoreOperation { kind=LoadStoreCFloat, address, value} =>
            (
                genNonByteAddress address;
                gencde (value, ToStack, NotEnd, loopAddr);
                genOpcode(opcode_storeCFloat, cvec);
                decsp(); decsp(); decsp()
            )

        |   BICStoreOperation { kind=LoadStoreCDouble, address, value} =>
            (
                genNonByteAddress address;
                gencde (value, ToStack, NotEnd, loopAddr);
                genOpcode(opcode_storeCDouble, cvec);
                decsp(); decsp(); decsp()
            )

        |   BICStoreOperation { kind=LoadStoreUntaggedUnsigned, address, value} =>
            (
                genNonByteAddress address;
                gencde (value, ToStack, NotEnd, loopAddr);
                genOpcode(opcode_storeUntagged, cvec);
                decsp(); decsp(); decsp()
            )

        |   BICBlockOperation { kind=BlockOpMove{isByteMove=true}, sourceLeft, destRight, length } =>
            (
                genByteAddress sourceLeft;
                genByteAddress destRight;
                gencde (length, ToStack, NotEnd, loopAddr);
                genOpcode(opcode_blockMoveByte, cvec);
                decsp(); decsp(); decsp(); decsp()
            )

        |   BICBlockOperation { kind=BlockOpMove{isByteMove=false}, sourceLeft, destRight, length } =>
            (
                genNonByteAddress sourceLeft;
                genNonByteAddress destRight;
                gencde (length, ToStack, NotEnd, loopAddr);
                genOpcode(opcode_blockMoveWord, cvec);
                decsp(); decsp(); decsp(); decsp(); decsp(); decsp()
            )

        |   BICBlockOperation { kind=BlockOpEqualByte, sourceLeft, destRight, length } =>
            (
                genByteAddress sourceLeft;
                genByteAddress destRight;
                gencde (length, ToStack, NotEnd, loopAddr);
                genOpcode(opcode_blockEqualByte, cvec);
                decsp(); decsp(); decsp(); decsp()
            )

        |   BICBlockOperation { kind=BlockOpCompareByte, sourceLeft, destRight, length } =>
            (
                genByteAddress sourceLeft;
                genByteAddress destRight;
                gencde (length, ToStack, NotEnd, loopAddr);
                genOpcode(opcode_blockCompareByte, cvec);
                decsp(); decsp(); decsp(); decsp()
            )
       
       |    BICArbitrary { longCall, ... } =>
                (* Just use the long-precision case in the interpreted version. *)
            (
                gencde (longCall, whereto, tailKind, loopAddr)
            )

    in (* body of gencde *) 

      (* This ensures that there is precisely one item on the stack if
         whereto = ToStack and no items if whereto = NoResult. 
         There are two points to note carefully here:
           (1) Negative stack adjustments are legal if we have exited.
               This is because matchFailFn can cut the stack back too
               far for its immediately enclosing expression. This is
               harmless because the code actually exits that expression.
           (2) A stack adjustment of ~1 is legal if we're generating
               a declaration in "ToStack" mode, because not all declarations
               actually generate the dummy value that we expect. This
               used to be handled in resetStack itself, but it's more
               transparent to do it here. (In addition, there was a bug in
               resetStack - it accumulated the stack resets, but didn't
               correctly accumulate these "~1" dummy value pushes.)
               It's all much better now.
               SPF 9/1/97
     *)
        case whereto of
            ToStack =>
            let
                val newsp = oldsp + 1;
                val adjustment = !realstackptr - newsp

                val () =
                    if !exited orelse adjustment = 0
                    then ()
                    else if adjustment < ~1
                    then raise InternalError ("gencde: bad adjustment " ^ Int.toString adjustment)
                    (* Hack for declarations that should push values, but don't *)
                    else if adjustment = ~1
                    then pushConst (DummyValue, cvec)
                    else resetStack (adjustment, true, cvec)
            in
                realstackptr := newsp
            end
          
        |   NoResult =>
            let
                val adjustment = !realstackptr - oldsp

                val () =
                    if !exited orelse adjustment = 0
                    then ()
                    else if adjustment < 0
                    then raise InternalError ("gencde: bad adjustment " ^ Int.toString adjustment)
                    else resetStack (adjustment, false, cvec)
            in
                realstackptr := oldsp
            end
    end (* gencde *)

   (* doNext is only used for mutually recursive functions where a
     function may not be able to fill in its closure if it does not have
     all the remaining declarations. *)
    (* TODO: This always creates the closure on the heap even when makeClosure is false. *) 
   and genProc ({ closure=[], localCount, body, argTypes, name, ...}: bicLambdaForm, mutualDecs, doNext: unit -> unit) : unit =
        let
            (* Create a one word item for the closure.  This is returned for recursive references
               and filled in with the address of the code when we've finished. *)
            val closure = makeConstantClosure()
            val newCode : code = codeCreate(name, parameters);

            (* Code-gen function. No non-local references. *)
             val () =
               codegen (body, newCode, closure, List.length argTypes, localCount, parameters);
            val () = pushConst(closureAsAddress closure, cvec);
            val () = incsp();
        in
            if mutualDecs then doNext () else ()
        end

    |   genProc ({ localCount, body, name, argTypes, closure, ...}, mutualDecs, doNext) =
        let (* Full closure required. *)
            val resClosure = makeConstantClosure()
            val newCode = codeCreate (name, parameters)
            (* Code-gen function. *)
            val () = codegen (body, newCode, resClosure, List.length argTypes, localCount, parameters)
            val numClosureItems = List.length closure
        in
            if mutualDecs orelse is32In64
            then
            let (* Have to make the closure now and fill it in later. *)
                (* This previously used genGetStore which at one time was widely used. *)
                val () = pushConst(toMachineWord (numClosureItems + (if is32In64 then 2 else 1)), cvec) (* Length *)
                val flags = if is32In64 then Word8.orb(F_mutable, F_closure) else F_mutable
                val () = pushConst(toMachineWord flags, cvec) (* Flags *)
                val () = pushConst(toMachineWord 0, cvec) (* Initialise to zero. *)
                val () = genOpcode(opcode_allocWordMemory, cvec) (* Allocate the memory. *)
                val () = incsp ()
           
                (* Put code address into closure.  If this is 32in64 we need to pass
                   the closure itself here otherwise we can extract the code. *)
                val codeOrClosure =
                    if is32In64 then closureAsAddress resClosure else codeAddressFromClosure resClosure
                val () = pushConst(codeOrClosure, cvec) 
                val () = genOpcode(opcode_setClosure, cvec)
           
                val entryAddr : int = !realstackptr

                val () = doNext () (* Any mutually recursive functions. *)

                (* Push the address of the vector - If we have processed other
                   closures the vector will no longer be on the top of the stack. *)
                val () = pushLocalStackValue (~ entryAddr)

                (* Load items for the closure. *)
                fun loadItems ([], _) = ()
                |   loadItems (v :: vs, addr : int) =
                let
                    (* Generate an item and move it into the vector *)
                    val () = gencde (BICExtract v, ToStack, NotEnd, NONE)
                    val () = genMoveToVec(addr, cvec)
                    val () = decsp ()
                in
                    loadItems (vs, addr + 1)
                end
             
                val () = loadItems (closure, if is32In64 then 2 else 1)
                val () = genLock cvec (* Lock it. *)
           
                (* Remove the extra reference. *)
                val () = resetStack (1, false, cvec)
            in
                realstackptr := !realstackptr - 1
            end
         
            else
            let
                (* Put it on the stack. *)
                val () = pushConst (codeAddressFromClosure resClosure, cvec)
                val () = incsp ()
                val () = List.app (fn pt => gencde (BICExtract pt, ToStack, NotEnd, NONE)) closure
                val () = genTuple (numClosureItems + 1, cvec)
            in
                realstackptr := !realstackptr - numClosureItems
            end
        end

    and genCond (testCode, thenCode, elseCode, whereto, tailKind, loopAddr) =
    let
        val () = gencde (testCode, ToStack, NotEnd, loopAddr)
        val toElse = createLabel() and exitJump = createLabel()
        val () = putBranchInstruction(JumpFalse, toElse, cvec)
        val () = decsp()
        val () = gencde (thenCode, whereto, tailKind, loopAddr)
        (* Get rid of the result from the stack. If there is a result then the
        ``else-part'' will push it. *)
        val () = case whereto of ToStack => decsp () | NoResult => ()

        val thenExited = !exited

        val () = if thenExited then () else putBranchInstruction (Jump, exitJump, cvec)

        (* start of "else part" *)
        val () = setLabel (toElse, cvec)
        val () = exited := false
        val () = gencde (elseCode, whereto, tailKind, loopAddr)

        val elseExited = !exited

        val () = setLabel (exitJump, cvec)
    in
        exited := (thenExited andalso elseExited) (* Only exited if both sides did. *)
    end (* genCond *)

    and genEval (eval, tailKind : tail) : unit =
    let
        val argList : backendIC list = List.map #1 (#argList eval)
        val argsToPass : int = List.length argList;

        (* Load arguments *)
        fun loadArgs [] = ()
        |   loadArgs (v :: vs) =
        let (* Push each expression onto the stack. *)
            val () = gencde(v, ToStack, NotEnd, NONE)
        in
            loadArgs vs
        end;

        (* Called after the args and the closure to call have been pushed
            onto the stack. *)
        fun callClosure () : unit =
            case tailKind of
                NotEnd => (* Normal call. *) genCallClosure cvec
         
            |   EndOfProc => (* Tail recursive call. *)
                let
                    (* Get the return address onto the top of the stack. *)
                    val () = pushLocalStackValue 0
           
                    (* Slide the return address, closure and args over the
                      old closure, return address and args, and reset the
                      stack. Then jump to the closure. *)
                    val () =
                        genTailCall(argsToPass + 2, !realstackptr - 1 + (numOfArgs - argsToPass), cvec);
                        (* It's "-1" not "-2", because we didn't bump the realstackptr
                           when we pushed the return address. SPF 3/1/97 *)
                in
                    exited := true
                end

        (* Have to guarantee that the expression to return the function
          is evaluated before the arguments. *)

        (* Returns true if evaluating it later is safe. *)
        fun safeToLeave (BICConstnt _) = true
        |   safeToLeave (BICLambda _) = true
        |   safeToLeave (BICExtract _) = true
        |   safeToLeave (BICField {base, ...}) = safeToLeave base
        |   safeToLeave (BICLoadContainer {base, ...}) = safeToLeave base
        |   safeToLeave _ = false

        val () =
            if (case argList of [] => true | _ => safeToLeave (#function eval))
            then
            let
                (* Can load the args first. *)
                val () = loadArgs argList
            in 
                gencde (#function eval, ToStack, NotEnd, NONE)
            end

            else
            let
                (* The expression for the function is too complicated to
                   risk leaving. It might have a side-effect and we must
                   ensure that any side-effects it has are done before the
                   arguments are loaded. *)
                val () = gencde(#function eval, ToStack, NotEnd, NONE);
                val () = loadArgs(argList);
                (* Load the function again. *)
                val () = genLocal(argsToPass, cvec);
            in
                incsp ()
            end

        val () = callClosure () (* Call the function. *)

        (* Make sure we interpret when we return from the call *)
        val () = genEnterIntCall (cvec, argsToPass)

    in (* body of genEval *)
        realstackptr := !realstackptr - argsToPass (* Args popped by caller. *)
    end

   (* Generate the function. *)
   (* Assume we always want a result. There is otherwise a problem if the
      called routine returns a result of type void (i.e. no result) but the
      caller wants a result (e.g. the identity function). *)
    val () = gencde (pt, ToStack, EndOfProc, NONE)

    val () = if !exited then () else genReturn (numOfArgs, cvec);
    in (* body of codegen *)
       (* Having code-generated the body of the function, it is copied
          into a new data segment. *)
        copyCode(cvec, !maxStack, numOfArgs, resultClosure)
    end (* codegen *);

    fun gencodeLambda({ name, body, argTypes, localCount, ...}:bicLambdaForm, parameters, closure) =
    let
        (* make the code buffer for the new function. *)
        val newCode : code = codeCreate (name, parameters)
        (* This function must have no non-local references. *)
    in
        codegen (body, newCode, closure, List.length argTypes, localCount, parameters)
    end

    local
        val makeEntryPoint: string -> machineWord = RunCall.rtsCallFull1 "PolyCreateEntryPointObject"

        fun rtsCall makeCall (entryName: string, numOfArgs, debugArgs: Universal.universal list): machineWord =
        let
            open Address
            val cvec = codeCreate (entryName, debugArgs)
            
            val entryPointAddr = makeEntryPoint entryName

            (* Each argument is at the same offset, essentially we're just shifting them *)
            fun genLocals 0 = ()
            |   genLocals n = (genLocal(numOfArgs +1, cvec); genLocals (n-1))
            val () = genLocals numOfArgs

            val () = pushConst(entryPointAddr, cvec)
            val () = makeCall(numOfArgs, cvec)
            val () = genReturn (numOfArgs, cvec)
            val closure = makeConstantClosure()
        
            val () = copyCode(cvec, numOfArgs+1, numOfArgs, closure)
        in
            closureAsAddress closure
        end
    in
        structure Foreign = 
        struct

            val rtsCallFast = rtsCall genRTSCallFast
            and rtsCallFull = rtsCall genRTSCallFull
            
            fun rtsCallFastFloattoFloat(entryName, debugArgs) =
                rtsCall (fn (_, c) => genRTSCallFastFloatFloat c) (entryName, 1, debugArgs)
            fun rtsCallFastGeneraltoFloat(entryName, debugArgs) =
                rtsCall (fn (_, c) => genRTSCallFastGeneralFloat c) (entryName, 1, debugArgs)
        end
    end

    structure Sharing =
    struct
        open BACKENDTREE.Sharing
        type closureRef = closureRef
    end
end;
<|MERGE_RESOLUTION|>--- conflicted
+++ resolved
@@ -654,10 +654,6 @@
 
         |   BICLoadOperation { kind=LoadStoreC64, address} =>
             (
-<<<<<<< HEAD
-=======
-                wordSize = 0w8 orelse raise InternalError "LoadStoreC64 but not 64-bit mode";
->>>>>>> 5eb10d13
                 genNonByteAddress address;
                 genOpcode(opcode_loadC64, cvec);
                 decsp(); decsp()
