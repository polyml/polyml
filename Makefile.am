--- conflicted
+++ resolved
@@ -5,15 +5,6 @@
 AM_CFLAGS = $(ARCHFLAG) $(OSFLAG) -Wall -fno-strict-aliasing
 
 BOOTSTRAP_OPTIONS =
-<<<<<<< HEAD
-
-if INTINFISINT
-POLYIMPORT_OPTIONS = --intIsIntInf
-else
-POLYIMPORT_OPTIONS =
-endif
-=======
->>>>>>> aeef3dda
 
 if INTINFISINT
 POLYIMPORT_OPTIONS = --intIsIntInf
