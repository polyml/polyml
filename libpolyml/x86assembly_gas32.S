--- conflicted
+++ resolved
@@ -98,26 +98,10 @@
 
 #define CALL_EXTRA(index) \
         movb  $index,Arg_ReturnReason(%ebp); \
-<<<<<<< HEAD
-        popl  %ecx; \
         jmp   CallTrapHandler;
 
 /*  Enter ML code.  This is now only ever used to start a new thread.
     It is probably unnecessary to save the callee-save regs or load the ML regs. */
-=======
-        jmp   SaveFullState;
-
-/* Load the registers from the ML stack and jump to the code.
-  This is used to start ML code.
-  The argument is the address of the MemRegisters struct and goes into %rbp.
-  This is the general code for switching control to ML.  There are a number of cases to consider:
-  1.  Initial entry to root function or a new thread.  Needs to load EDX at least.
-  2.  Normal return from an RTS call.  Could just do a simple return.
-  3.  Exception raised in RTS call.
-  4.  Callback from C to an ML function.  In effect this is a coroutine. Similar to 1.
-  5.  Return from "trap" i.e. Heap/Stack overflow.  Stack-overflow can result in an exception
-      either because the stack can't be grown or because Interrupt has been raised. */
->>>>>>> 7e214665
 INLINE_ROUTINE(X86AsmSwitchToPoly)
     pushl   %ebp                            # Standard entry sequence
     movl    8(%esp),%ebp                    # Address of argument vector
