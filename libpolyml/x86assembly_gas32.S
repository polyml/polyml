/*
   Title:  Assembly code routines for the poly system.
   Author:    David Matthews
   Copyright (c) David C. J. Matthews 2000-2020
 
   This library is free software; you can redistribute it and/or
   modify it under the terms of the GNU Lesser General Public
   License version 2.1 as published by the Free Software Foundation.
   
   This library is distributed in the hope that it will be useful,
   but WITHOUT ANY WARRANTY; without even the implied warranty of
   MERCHANTABILITY or FITNESS FOR A PARTICULAR PURPOSE.  See the GNU
   Lesser General Public License for more details.
   
   You should have received a copy of the GNU Lesser General Public
   License along with this library; if not, write to the Free Software
   Foundation, Inc., 51 Franklin St, Fifth Floor, Boston, MA  02110-1301  USA
*/

/*
   This is the 32-bit Unix version of the assembly code file.
   There are separate versions of 32/64 and Windows (Intel syntax)
   and Unix (gas syntax).
*/

/*
 Registers used :-

  %%eax: First argument to function.  Result of function call.
  %%ebx: Second argument to function.
  %%ecx: General register
  %%edx: Closure pointer in call.
  %%ebp: Points to memory used for extra registers
  %%esi: General register.
  %%edi: General register.
  %%esp: Stack pointer.
*/


#include "config.h"
#ifdef SYMBOLS_REQUIRE_UNDERSCORE
#define EXTNAME(x)  _##x
#else
#define EXTNAME(x)  x
#endif

#
# Macro to begin the hand-coded functions
#

#ifdef MACOSX
#define GLOBAL .globl
#else
#define GLOBAL .global
#endif

#define INLINE_ROUTINE(id) \
GLOBAL EXTNAME(id); \
EXTNAME(id):

#define Fr_Size                     16

/* This is the argument vector passed in to X86AsmSwitchToPoly
   It is used to initialise the frame.  A few values are updated
   when ML returns. */
#define Arg_LocalMpointer       0x0
#define Arg_HandlerRegister     0x4
#define Arg_LocalMbottom        0x8
#define Arg_StackLimit          0xc
#define Arg_ExceptionPacket     0x10  /* Address of packet to raise */
#define Arg_RequestCode         0x14 /* Byte: Io function to call. */
#define Arg_ReturnReason        0x16  /* Byte: Reason for returning from ML. */
#define Arg_FullRestore         0x17  /* Byte: Full/partial restore */
#define Arg_SaveCStack          0x18  /* Save C Stack pointer */
#define Arg_ThreadId            0x1c  /* My thread id */
#define Arg_StackPtr            0x20  /* Stack Pointer */
#define Arg_SaveRAX             0x34
#define Arg_SaveRBX             0x38
#define Arg_SaveRCX             0x3c
#define Arg_SaveRDX             0x40
#define Arg_SaveRSI             0x44
#define Arg_SaveRDI             0x48
#define Arg_SaveFP              0x4c

#define RETURN_HEAP_OVERFLOW        1
#define RETURN_STACK_OVERFLOW       2
#define RETURN_STACK_OVERFLOWEX     3

# Mark the stack as non-executable when supported
#if (defined(__linux__) && defined(__ELF__))
.section .note.GNU-stack, "", @progbits
#endif

#
# CODE STARTS HERE
#
    .text

#define CALL_EXTRA(index) \
        movb  $index,Arg_ReturnReason(%ebp); \
        jmp   CallTrapHandler;

/*  Enter ML code.  This is now only ever used to start a new thread.
    It is probably unnecessary to save the callee-save regs or load the ML regs. */
INLINE_ROUTINE(X86AsmSwitchToPoly)
    pushl   %ebp                            # Standard entry sequence
    movl    8(%esp),%ebp                    # Address of argument vector
    pushl   %ebx
    pushl   %edi
    pushl   %esi                            # Push callee-save registers
    subl    $(Fr_Size-12),%esp              # Allocate frame
    movl    %esp,Arg_SaveCStack(%ebp)
    movl    Arg_StackPtr(%ebp),%esp
    FRSTOR  Arg_SaveFP(%ebp)
    movl    Arg_SaveRAX(%ebp),%eax              # Load the registers
    movl    Arg_SaveRBX(%ebp),%ebx              # Load the registers
    movl    Arg_SaveRCX(%ebp),%ecx
    movl    Arg_SaveRDX(%ebp),%edx
    movl    Arg_SaveRSI(%ebp),%esi
    movl    Arg_SaveRDI(%ebp),%edi
    cld                                     # Clear this just in case
    jmp     *(%edx)


/* Save all the registers and enter the trap handler.
   It is probably unnecessary to save the FP state now. */
CallTrapHandler:
    movl    %eax,Arg_SaveRAX(%ebp)
    movl    %ebx,Arg_SaveRBX(%ebp)
    movl    %ecx,Arg_SaveRCX(%ebp)
    movl    %edx,Arg_SaveRDX(%ebp)
    movl    %esi,Arg_SaveRSI(%ebp)
    movl    %edi,Arg_SaveRDI(%ebp)
    fnsave  Arg_SaveFP(%ebp)                # Save FP state.  Also resets the state so...
    fldcw   Arg_SaveFP(%ebp)                # ...load because we need the same rounding mode in the RTS
    movl    %esp,Arg_StackPtr(%ebp)         # Save ML stack pointer
    movl    Arg_SaveCStack(%ebp),%esp       # Restore C stack pointer
    subl    $12,%esp                        # Align stack ptr - GCC prefers this
    pushl   Arg_ThreadId(%ebp)
    call    X86TrapHandler
    addl    $16,%esp
    movl    Arg_StackPtr(%ebp),%esp
    movl    Arg_ExceptionPacket(%ebp),%eax
    cmpl    $1,%eax                             # Did we raise an exception?
    jnz     raisexlocal
    FRSTOR  Arg_SaveFP(%ebp)
    movl    Arg_SaveRAX(%ebp),%eax              # Load the registers
    movl    Arg_SaveRBX(%ebp),%ebx              # Load the registers
    movl    Arg_SaveRCX(%ebp),%ecx
    movl    Arg_SaveRDX(%ebp),%edx
    movl    Arg_SaveRSI(%ebp),%esi
    movl    Arg_SaveRDI(%ebp),%edi
    cld                                     # Clear this just in case
    ret

raisexlocal:
    movl    Arg_HandlerRegister(%ebp),%ecx    # Get next handler into %rcx
    jmp     *(%ecx)

INLINE_ROUTINE(X86AsmCallExtraRETURN_HEAP_OVERFLOW)
    CALL_EXTRA(RETURN_HEAP_OVERFLOW)

INLINE_ROUTINE(X86AsmCallExtraRETURN_STACK_OVERFLOW)
    CALL_EXTRA(RETURN_STACK_OVERFLOW)

INLINE_ROUTINE(X86AsmCallExtraRETURN_STACK_OVERFLOWEX)
    CALL_EXTRA(RETURN_STACK_OVERFLOWEX)

# Additional assembly code routines

<<<<<<< HEAD
# This implements atomic addition in the same way as atomic_increment
INLINE_ROUTINE(X86AsmAtomicIncrement)
=======
# RTS call to kill the current thread. 
INLINE_ROUTINE(X86AsmKillSelf)
    CALL_EXTRA(RETURN_KILL_SELF)

INLINE_ROUTINE(X86AsmCallbackReturn)
    CALL_EXTRA(RETURN_CALLBACK_RETURN)

INLINE_ROUTINE(X86AsmCallbackException)
    CALL_EXTRA(RETURN_CALLBACK_EXCEPTION)

# This implements atomic subtraction in the same way as atomic_decrement
INLINE_ROUTINE(X86AsmAtomicDecrement)
>>>>>>> aff77383
#ifndef HOSTARCHITECTURE_X86_64
    movl    4(%esp),%eax
#else
    movl    %edi,%eax   # On X86_64 the argument is passed in %edi
#endif
# Use %ecx and %eax because they are volatile (unlike %ebx on X86/64/Unix)
    movl    $-2,%ecx
    lock; xaddl %ecx,(%eax)
    subl    $2,%ecx
    movl    %ecx,%eax
    ret
<|MERGE_RESOLUTION|>--- conflicted
+++ resolved
@@ -168,23 +168,8 @@
 
 # Additional assembly code routines
 
-<<<<<<< HEAD
 # This implements atomic addition in the same way as atomic_increment
-INLINE_ROUTINE(X86AsmAtomicIncrement)
-=======
-# RTS call to kill the current thread. 
-INLINE_ROUTINE(X86AsmKillSelf)
-    CALL_EXTRA(RETURN_KILL_SELF)
-
-INLINE_ROUTINE(X86AsmCallbackReturn)
-    CALL_EXTRA(RETURN_CALLBACK_RETURN)
-
-INLINE_ROUTINE(X86AsmCallbackException)
-    CALL_EXTRA(RETURN_CALLBACK_EXCEPTION)
-
-# This implements atomic subtraction in the same way as atomic_decrement
 INLINE_ROUTINE(X86AsmAtomicDecrement)
->>>>>>> aff77383
 #ifndef HOSTARCHITECTURE_X86_64
     movl    4(%esp),%eax
 #else
