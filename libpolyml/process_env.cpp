--- conflicted
+++ resolved
@@ -179,139 +179,7 @@
     switch (c)
     {
     case 1: /* Return the argument list. */
-<<<<<<< HEAD
         return convert_string_list(taskData, userOptions.user_arg_count, userOptions.user_arg_strings);
-=======
-        return convert_string_list(mdTaskData, userOptions.user_arg_count, userOptions.user_arg_strings);
-
-    case 14: /* Return a string from the environment. */
-        {
-            TempString buff(args->Word());
-            if (buff == 0) raise_syscall(mdTaskData, "Insufficient memory", NOMEMORY);
-            TCHAR *res = _tgetenv(buff);
-            if (res == NULL) raise_syscall(mdTaskData, "Not Found", 0);
-            else return SAVE(C_string_to_Poly(mdTaskData, res));
-        }
-
-    case 21: // Return the whole environment.  Only available in Posix.ProcEnv.
-        {
-            /* Count the environment strings */
-            int env_count = 0;
-            while (environ[env_count] != NULL) env_count++;
-            return convert_string_list(mdTaskData, env_count, environ);
-        }
-
-    case 15: /* Return the success value. */
-        return Make_fixed_precision(mdTaskData, EXIT_SUCCESS);
-
-    case 16: /* Return a failure value. */
-        return Make_fixed_precision(mdTaskData, EXIT_FAILURE);
-
-    case 17: /* Run command. */
-        {
-            TempString buff(args->Word());
-            if (buff == 0) raise_syscall(mdTaskData, "Insufficient memory", NOMEMORY);
-            int res = -1;
-#if (defined(_WIN32))
-            // Windows.
-            TCHAR *argv[4];
-            argv[0] = _tgetenv(_T("COMSPEC")); // Default CLI.
-            if (argv[0] == 0) argv[0] = (TCHAR*)_T("cmd.exe"); // Win NT etc.
-            argv[1] = (TCHAR*)_T("/c");
-            argv[2] = buff;
-            argv[3] = NULL;
-            // If _P_NOWAIT is given the result is the process handle.
-            // spawnvp does any necessary path searching if argv[0]
-            // does not contain a full path.
-            intptr_t pid = _tspawnvp(_P_NOWAIT, argv[0], argv);
-            if (pid == -1)
-                raise_syscall(mdTaskData, "Function system failed", errno);
-#else
-            // Cygwin and Unix
-            char *argv[4];
-            argv[0] = (char*)"sh";
-            argv[1] = (char*)"-c";
-            argv[2] = buff;
-            argv[3] = NULL;
-#if (defined(__CYGWIN__))
-            CygwinSpawnRequest request(argv);
-            processes->MakeRootRequest(mdTaskData, &request);
-            int pid = request.pid;
-            if (pid < 0)
-                raise_syscall(mdTaskData, "Function system failed", errno);
-#else
-            // We need to break this down so that we can unblock signals in the
-            // child process.
-            // The Unix "system" function seems to set SIGINT and SIGQUIT to
-            // SIG_IGN in the parent so that the wait will not be interrupted.
-            // That may make sense in a single-threaded application but is
-            // that right here?
-            int pid = vfork();
-            if (pid == -1)
-                raise_syscall(mdTaskData, "Function system failed", errno);
-            else if (pid == 0)
-            { // In child
-                sigset_t sigset;
-                sigemptyset(&sigset);
-                sigprocmask(SIG_SETMASK, &sigset, 0);
-                // Reset other signals?
-                execv("/bin/sh", argv);
-                _exit(1);
-            }
-#endif
-#endif
-            while (true)
-            {
-                try
-                {
-                // Test to see if the child has returned.
-#if (defined(_WIN32))
-                    switch (WaitForSingleObject((HANDLE)pid, 0))
-                    {
-                    case WAIT_OBJECT_0:
-                        {
-                            DWORD result;
-                            BOOL fResult = GetExitCodeProcess((HANDLE)pid, &result);
-                            if (! fResult)
-                                raise_syscall(mdTaskData, "Function system failed", GetLastError());
-                            CloseHandle((HANDLE)pid);
-                            return Make_fixed_precision(mdTaskData, result);
-                        }
-                    case WAIT_FAILED:
-                        raise_syscall(mdTaskData, "Function system failed", GetLastError());
-                    }
-                    // Wait for the process to exit or for the timeout
-                    WaitHandle waiter((HANDLE)pid);
-                    processes->ThreadPauseForIO(mdTaskData, &waiter);
-#else
-                    int wRes = waitpid(pid, &res, WNOHANG);
-                    if (wRes > 0)
-                        break;
-                    else if (wRes < 0)
-                    {
-                        raise_syscall(mdTaskData, "Function system failed", errno);
-                    }
-                    // In Unix the best we can do is wait.  This may be interrupted
-                    // by SIGCHLD depending on where signals are processed.
-                    // One possibility is for the main thread to somehow wake-up
-                    // the thread when it processes a SIGCHLD.
-                    processes->ThreadPause(mdTaskData);
-#endif
-                }
-                catch (...)
-                {
-                    // Either IOException or KillException.
-                    // We're abandoning the wait.  This will leave
-                    // a zombie in Unix.
-#if (defined(_WIN32))
-                    CloseHandle((HANDLE)pid);
-#endif
-                    throw;
-                }
-            }
-            return Make_fixed_precision(mdTaskData, res);
-        }
->>>>>>> 3ce67899
 
     case 18: /* Register function to run at exit. */
         {
@@ -340,208 +208,6 @@
             return res;
         }
 
-<<<<<<< HEAD
-=======
-    case 20: /* Terminate without running the atExit list or flushing buffers. */
-        {
-            /* I don't like terminating without some sort of clean up
-               but we'll do it this way for the moment. */
-            int i = get_C_int(mdTaskData, args->Word());
-            _exit(i);
-        }
-
-        /************ Error codes **************/
-
-
-
-        /************ Directory/file paths **************/
-
-    case 5: /* Return the string representing the current arc. */
-        return SAVE(C_string_to_Poly(mdTaskData, "."));
-
-    case 6: /* Return the string representing the parent arc. */
-        /* I don't know that this exists in MacOS. */
-        return SAVE(C_string_to_Poly(mdTaskData, ".."));
-
-    case 7: /* Return the string representing the directory separator. */
-        return SAVE(C_string_to_Poly(mdTaskData, DEFAULTSEPARATOR));
-
-    case 8: /* Test the character to see if it matches a separator. */
-        {
-            int e = get_C_int(mdTaskData, args->Word());
-            if (ISPATHSEPARATOR(e))
-                return Make_fixed_precision(mdTaskData, 1);
-            else return Make_fixed_precision(mdTaskData, 0);
-        }
-
-    case 9: /* Are names case-sensitive? */
-#if (defined(_WIN32))
-        /* Windows - no. */
-        return Make_fixed_precision(mdTaskData, 0);
-#else
-        /* Unix - yes. */
-        return Make_fixed_precision(mdTaskData, 1);
-#endif
-
-        // These are no longer used.  The code is handled entirely in ML.
-    case 10: /* Are empty arcs redundant? */
-        /* Unix and Windows - yes. */
-        return Make_fixed_precision(mdTaskData, 1);
-
-    case 11: /* Match the volume name part of a path. */
-        {
-            const TCHAR *volName = NULL;
-            int  isAbs = 0;
-            int  toRemove = 0;
-            PolyWord path = args->Word();
-            /* This examines the start of a string and determines
-               how much of it represents the volume name and returns
-               the number of characters to remove, the volume name
-               and whether it is absolute.
-               One would assume that if there is a volume name then it
-               is absolute but there is a peculiar form in Windows/DOS
-               (e.g. A:b\c) which means the file b\c relative to the
-               currently selected directory on the volume A.
-            */
-#if (defined(_WIN32))
-            TempString buff(path);
-            if (buff == 0) raise_syscall(mdTaskData, "Insufficient memory", NOMEMORY);
-            size_t length = _tcslen(buff);
-            if (length >= 2 && buff[1] == ':')
-            { /* Volume name? */
-                if (length >= 3 && ISPATHSEPARATOR(buff[2]))
-                {
-                    /* Absolute path. */
-                    toRemove = 3; isAbs = 1;
-                }
-                else { toRemove = 2; isAbs = 0; }
-                volName = buff; buff[2] = '\0';
-            }
-            else if (length > 3 &&
-                     ISPATHSEPARATOR(buff[0]) &&
-                     ISPATHSEPARATOR(buff[1]) &&
-                     ! ISPATHSEPARATOR(buff[2]))
-            { /* UNC name? */
-                int i;
-                /* Skip the server name. */
-                for (i = 3; buff[i] != 0 && !ISPATHSEPARATOR(buff[i]); i++);
-                if (ISPATHSEPARATOR(buff[i]))
-                {
-                    i++;
-                    /* Skip the share name. */
-                    for (; buff[i] != 0 && !ISPATHSEPARATOR(buff[i]); i++);
-                    toRemove = i;
-                    if (buff[i] != 0) toRemove++;
-                    isAbs = 1;
-                    volName = buff;
-                    buff[i] = '\0';
-                }
-            }
-            else if (ISPATHSEPARATOR(buff[0]))
-                /* \a\b strictly speaking is relative to the
-                   current drive.  It's much easier to treat it
-                   as absolute. */
-                { toRemove = 1; isAbs = 1; volName = _T(""); }
-#else
-            /* Unix - much simpler. */
-            char toTest = 0;
-            if (IS_INT(path)) toTest = UNTAGGED(path);
-            else {
-                PolyStringObject * ps = (PolyStringObject *)path.AsObjPtr();
-                if (ps->length > 1) toTest = ps->chars[0];
-            }
-            if (ISPATHSEPARATOR(toTest))
-                { toRemove = 1; isAbs = 1; volName = ""; }
-#endif
-            /* Construct the result. */
-            {
-                Handle sVol = SAVE(C_string_to_Poly(mdTaskData, volName));
-                Handle sRes = ALLOC(3);
-                DEREFWORDHANDLE(sRes)->Set(0, TAGGED(toRemove));
-                DEREFHANDLE(sRes)->Set(1, sVol->Word());
-                DEREFWORDHANDLE(sRes)->Set(2, TAGGED(isAbs));
-                return sRes;
-            }
-        }
-
-    case 12: /* Construct a name from a volume and whether it is
-                absolute. */
-        {
-            unsigned isAbs = get_C_unsigned(mdTaskData, DEREFHANDLE(args)->Get(1));
-            PolyWord volName = DEREFHANDLE(args)->Get(0);
-            /* In Unix the volume name will always be empty. */
-            if (isAbs == 0)
-                return SAVE(volName);
-            /* N.B. The arguments to strconcatc are in reverse. */
-            else return strconcatc(mdTaskData,
-                                   SAVE(C_string_to_Poly(mdTaskData, DEFAULTSEPARATOR)),
-                                   SAVE(volName));
-        }
-
-    case 13: /* Is the string a valid file name? */
-        {
-            PolyWord volName = DEREFWORD(args);
-            // First check for NULL.  This is not allowed in either Unix or Windows.
-            if (IS_INT(volName))
-            {
-                if (volName == TAGGED(0))
-                    return Make_fixed_precision(mdTaskData, 0);
-            }
-            else
-            {
-                PolyStringObject * volume = (PolyStringObject *)(volName.AsObjPtr());
-                for (POLYUNSIGNED i = 0; i < volume->length; i++)
-                {
-                    if (volume->chars[i] == '\0')
-                        return Make_fixed_precision(mdTaskData, 0);
-                }
-            }
-#if (defined(_WIN32))
-            // We need to look for certain invalid characters but only after
-            // we've converted it to Unicode if necessary.
-            TempString name(volName);
-            for (const TCHAR *p = name; *p != 0; p++)
-            {
-                switch (*p)
-                {
-                case '<': case '>': case ':': case '"': 
-                case '\\': case '|': case '?': case '*': case '\0':
-#if (0)
-                // This currently breaks the build.
-                case '/':
-#endif
-                    return Make_fixed_precision(mdTaskData, 0);
-                }
-                if (*p >= 0 && *p <= 31) return Make_fixed_precision(mdTaskData, 0);
-            }
-            // Should we check for special names such as aux, con, prn ??
-            return Make_fixed_precision(mdTaskData, 1);
-#else
-            // That's all we need for Unix.
-            // TODO: Check for /.  It's invalid in a file name arc.
-            return Make_fixed_precision(mdTaskData, 1);
-#endif
-        }
-
-    case 104: return Make_arbitrary_precision(mdTaskData, POLY_version_number);
- 
-    case 105: /* Get the name of the function. */
-        {
-            PolyObject *pt = DEREFWORDHANDLE(args);
-            if (pt->IsCodeObject()) /* Should now be a code object. */ 
-            {
-                /* Compiled code.  This is the first constant in the constant area. */
-                PolyWord *codePt = pt->ConstPtrForCode();
-                PolyWord name = codePt[0];
-                /* May be zero indicating an anonymous segment - return null string. */
-                if (name == PolyWord::FromUnsigned(0))
-                    return SAVE(C_string_to_Poly(mdTaskData, ""));
-                else return SAVE(name);
-            }
-            else raise_syscall(mdTaskData, "Not a code pointer", 0);
-        }
-
->>>>>>> 3ce67899
     default:
         {
             char msg[100];
