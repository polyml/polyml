/*
    Title:  An interpreter for a compact instruction set.
    Author:     Dave Matthews, Cambridge University Computer Laboratory

    Copyright (c) 2000-7
        Cambridge University Technical Services Limited
    Further development Copyright David C.J. Matthews 2015-18.

    This library is free software; you can redistribute it and/or
    modify it under the terms of the GNU Lesser General Public
    License version 2.1 as published by the Free Software Foundation.
    
    This library is distributed in the hope that it will be useful,
    but WITHOUT ANY WARRANTY; without even the implied warranty of
    MERCHANTABILITY or FITNESS FOR A PARTICULAR PURPOSE.  See the GNU
    Lesser General Public License for more details.
    
    You should have received a copy of the GNU Lesser General Public
    License along with this library; if not, write to the Free Software
    Foundation, Inc., 51 Franklin St, Fifth Floor, Boston, MA  02110-1301  USA

*/

#ifdef HAVE_CONFIG_H
#include "config.h"
#elif defined(_WIN32)
#include "winconfig.h"
#else
#error "No configuration file"
#endif

#ifdef HAVE_STDIO_H
#include <stdio.h>
#endif

#ifdef HAVE_ASSERT_H
#include <assert.h>
#define ASSERT(x) assert(x)
#else
#define ASSERT(x) 0
#endif

#ifdef HAVE_STRING_H
#include <string.h>
#endif

#ifdef HAVE_FLOAT_H
#include <float.h>
#endif

#ifdef HAVE_MATH_H
#include <math.h>
#endif

#if (defined(_MSC_VER))
#ifdef _WIN64
// This is only defined in x64
#define isnanf   _isnanf
#else
#define isnanf   isnan
#endif
#endif


#include "globals.h"
#include "int_opcodes.h"
#include "machine_dep.h"
#include "sys.h"
#include "profiling.h"
#include "arb.h"
#include "processes.h"
#include "run_time.h"
#include "gc.h"
#include "diagnostics.h"
#include "polystring.h"
#include "save_vec.h"
#include "memmgr.h"
#include "scanaddrs.h"

#if (SIZEOF_VOIDP == 8)
#define IS64BITS 1
#endif


#define arg1    (pc[0] + pc[1]*256)
#define arg2    (pc[2] + pc[3]*256)

const PolyWord True = TAGGED(1);
const PolyWord False = TAGGED(0);
const PolyWord Zero = TAGGED(0);

#define CHECKED_REGS 2
#define UNCHECKED_REGS 0

#define EXTRA_STACK 0 // Don't need any extra - signals aren't handled on the Poly stack.

/* the amount of ML stack space to reserve for registers,
   C exception handling etc. The compiler requires us to
   reserve 2 stack-frames worth (2 * 20 words) plus whatever
   we require for the register save area. We actually reserve
   slightly more than this. SPF 3/3/97
*/
#define OVERFLOW_STACK_SIZE \
  (50 + \
   CHECKED_REGS + \
   UNCHECKED_REGS + \
   EXTRA_STACK)


// This duplicates some code in reals.cpp but is now updated.
#define DOUBLESIZE (sizeof(double)/sizeof(POLYUNSIGNED))

union realdb { double dble; POLYUNSIGNED puns[DOUBLESIZE]; };

<<<<<<< HEAD
#define LGWORDSIZE (sizeof(uintptr_t) / sizeof(PolyWord))
=======
// We're using float for Real32 so it needs to be 32-bits.
// Assume that's true for the moment.
#if (SIZEOF_FLOAT != 4)
#error "Float is not 32-bits.  Please report this"
#endif

union flt { float fl; int32_t i; };
>>>>>>> dafafcb4

class IntTaskData: public TaskData {
public:
    IntTaskData(): interrupt_requested(false), overflowPacket(0), dividePacket(0) {}

    virtual void GarbageCollect(ScanAddress *process);
    void ScanStackAddress(ScanAddress *process, PolyWord &val, StackSpace *stack);
    virtual Handle EnterPolyCode(); // Start running ML

    // Switch to Poly and return with the io function to call.
    int SwitchToPoly();
    virtual void SetException(poly_exn *exc);
    virtual void InterruptCode();

    // AddTimeProfileCount is used in time profiling.
    virtual bool AddTimeProfileCount(SIGNALCONTEXT *context);

    virtual void InitStackFrame(TaskData *newTask, Handle proc, Handle arg);

    // These aren't implemented in the interpreted version.
    virtual Handle EnterCallbackFunction(Handle func, Handle args) { ASSERT(0); return 0; }

    // Increment or decrement the first word of the object pointed to by the
    // mutex argument and return the new value.
    virtual Handle AtomicIncrement(Handle mutexp);
    // Set a mutex to one.
    virtual void AtomicReset(Handle mutexp);

    // Return the minimum space occupied by the stack.   Used when setting a limit.
    virtual uintptr_t currentStackSpace(void) const { return (this->stack->top - this->taskSp) + OVERFLOW_STACK_SIZE; }

    virtual void addProfileCount(POLYUNSIGNED words) { add_count(this, taskPc, words); }

    virtual void CopyStackFrame(StackObject *old_stack, uintptr_t old_length, StackObject *new_stack, uintptr_t new_length);

    bool interrupt_requested;

    // Allocate memory on the heap.  Returns with the address of the cell. Does not set the
    // length word or any of the data.
    PolyObject *allocateMemory(POLYUNSIGNED words, POLYCODEPTR &pc, PolyWord *&sp)
    {
        words++; // Add the size of the length word.
        // N.B. The allocation area may be empty so that both of these are zero.
        if (this->allocPointer >= this->allocLimit + words)
        {
            this->allocPointer -= words;
            return (PolyObject *)(this->allocPointer+1);
        }
        // Insufficient space.
        SaveInterpreterState(pc, sp);
        // Find some space to allocate in. Returns a pointer to the newly allocated space.
        // N.B. This may return zero if the heap is exhausted and it has set this
        // up for an exception.  Generally it allocates by decrementing allocPointer
        // but if the required memory is large it may allocate in a separate area.
        PolyWord *space = processes->FindAllocationSpace(this, words, true);
        LoadInterpreterState(pc, sp);
        if (space == 0) return 0;
        return (PolyObject *)(space+1);
    }

    // Put a real result in a "box"
    PolyObject *boxDouble(double d, POLYCODEPTR &pc, PolyWord *&sp)
    {
        PolyObject *mem = this->allocateMemory(DOUBLESIZE, pc, sp);
        if (mem == 0) return 0;
        mem->SetLengthWord(DOUBLESIZE, F_BYTE_OBJ);
        union realdb uniondb;
        uniondb.dble = d;
        // Copy the words.  Depending on the word length this may copy one or more words.
        for (unsigned i = 0; i < DOUBLESIZE; i++)
            mem->Set(i, PolyWord::FromUnsigned(uniondb.puns[i]));
        return mem;
    }

    // Extract a double value from a box.
    double unboxDouble(PolyWord p)
    {
        union realdb uniondb;
        for (unsigned i = 0; i < DOUBLESIZE; i++)
            uniondb.puns[i] = p.AsObjPtr()->Get(i).AsUnsigned();
        return uniondb.dble;
    }

    // Largely copied from reals.cpp

#if (SIZEOF_FLOAT < SIZEOF_POLYWORD)

    // Typically for 64-bit mode.  Use a tagged representation.
    // The code-generator on the X86/64 assumes the float is in the
    // high order word.
#define FLT_SHIFT ((SIZEOF_POLYWORD-SIZEOF_FLOAT)*8)
    float unboxFloat(PolyWord p)
    {
        union flt argx;
        argx.i = p.AsSigned() >> FLT_SHIFT;
        return argx.fl;
    }

    PolyObject *boxFloat(float f, POLYCODEPTR &pc, PolyWord *&sp)
    {
        union flt argx;
        argx.fl = f;
        PolyWord p = PolyWord::FromSigned(((POLYSIGNED)argx.i << FLT_SHIFT) + 1);
        return p.AsObjPtr(); // Temporarily cast it to this even though it isn't really
    }
#else
    // Typically for 32-bit mode.  Use a boxed representation.
    PolyObject *boxFloat(float f, POLYCODEPTR &pc, PolyWord *&sp)
    {
        PolyObject *mem = this->allocateMemory(1, pc, sp);
        if (mem == 0) return 0;
        mem->SetLengthWord(1, F_BYTE_OBJ);
        union flt argx;
        argx.fl = f;
        mem->Set(0, PolyWord::FromSigned(argx.i));
        return mem;
    }

    // Extract a double value from a box.
    float unboxFloat(PolyWord p)
    {
        union flt argx;
        argx.i = (int32_t)p.AsObjPtr()->Get(0).AsSigned();
        return argx.fl;
    }

#endif

    // Update the copies in the task object
    void SaveInterpreterState(POLYCODEPTR pc, PolyWord *sp)
    {
        taskPc = pc;
        taskSp = sp;
    }

    // Update the local state
    void LoadInterpreterState(POLYCODEPTR &pc, PolyWord *&sp)
    {
        pc = taskPc;
        sp = taskSp;
    }

    POLYCODEPTR     taskPc; /* Program counter. */
    PolyWord        *taskSp; /* Stack pointer. */
    PolyWord        *hr;
    PolyWord        exception_arg;
    bool            raiseException;
    PolyWord        *sl; /* Stack limit register. */

    PolyObject      *overflowPacket, *dividePacket;
};

// This lock is used to synchronise all atomic operations.
// It is not needed in the X86 version because that can use a global
// memory lock.
static PLock mutexLock;

// Special value for return address.
#define SPECIAL_PC_END_THREAD           TAGGED(1)

class Interpreter : public MachineDependent {
public:
    Interpreter() {}

    // Create a task data object.
    virtual TaskData *CreateTaskData(void) { return new IntTaskData(); }
    virtual Architectures MachineArchitecture(void) { return MA_Interpreted; }
};

void IntTaskData::InitStackFrame(TaskData *parentTask, Handle proc, Handle arg)
/* Initialise stack frame. */
{
    StackSpace *space = this->stack;
    StackObject *stack = (StackObject *)space->stack();
    PolyObject *closure = DEREFWORDHANDLE(proc);
    uintptr_t stack_size = space->spaceSize();
    this->taskPc = closure->Get(0).AsCodePtr();

    this->exception_arg = TAGGED(0); /* Used for exception argument. */
    this->taskSp = (PolyWord*)stack + stack_size;
    this->raiseException = false;

    /* Set up exception handler */
    /* No previous handler so point it at itself. */
    this->taskSp--;
    *(this->taskSp) = PolyWord::FromStackAddr(this->taskSp);
    *(--this->taskSp) = SPECIAL_PC_END_THREAD; /* Default return address. */
    this->hr = this->taskSp;

    /* If this function takes an argument store it on the stack. */
    if (arg != 0) *(--this->taskSp) = DEREFWORD(arg);

    *(--this->taskSp) = SPECIAL_PC_END_THREAD; /* Return address. */
    *(--this->taskSp) = closure; /* Closure address */

    // Make packets for exceptions.             
    overflowPacket = makeExceptionPacket(parentTask, EXC_overflow);
    dividePacket = makeExceptionPacket(parentTask, EXC_divide);
}

extern "C" {
    typedef POLYUNSIGNED(*callFastRts0)();
    typedef POLYUNSIGNED(*callFastRts1)(intptr_t);
    typedef POLYUNSIGNED(*callFastRts2)(intptr_t, intptr_t);
    typedef POLYUNSIGNED(*callFastRts3)(intptr_t, intptr_t, intptr_t);
    typedef POLYUNSIGNED(*callFastRts4)(intptr_t, intptr_t, intptr_t, intptr_t);
    typedef POLYUNSIGNED(*callFastRts5)(intptr_t, intptr_t, intptr_t, intptr_t, intptr_t);
    typedef POLYUNSIGNED(*callFullRts0)(PolyObject *);
<<<<<<< HEAD
    typedef POLYUNSIGNED(*callFullRts1)(PolyObject *, intptr_t);
    typedef POLYUNSIGNED(*callFullRts2)(PolyObject *, intptr_t, intptr_t);
    typedef POLYUNSIGNED(*callFullRts3)(PolyObject *, intptr_t, intptr_t, intptr_t);
    typedef double (*callRTSFtoF) (double);
    typedef double (*callRTSGtoF) (intptr_t);
=======
    typedef POLYUNSIGNED(*callFullRts1)(PolyObject *, PolyWord);
    typedef POLYUNSIGNED(*callFullRts2)(PolyObject *, PolyWord, PolyWord);
    typedef POLYUNSIGNED(*callFullRts3)(PolyObject *, PolyWord, PolyWord, PolyWord);
    typedef double (*callRTSRtoR) (double);
    typedef double (*callRTSRRtoR) (double, double);
    typedef double (*callRTSGtoR) (PolyWord);
    typedef double (*callRTSRGtoR) (double, PolyWord);
    typedef float(*callRTSFtoF) (float);
    typedef float(*callRTSFFtoF) (float, float);
    typedef float(*callRTSGtoF) (PolyWord);
    typedef float(*callRTSFGtoF) (float, PolyWord);
>>>>>>> dafafcb4
}

void IntTaskData::InterruptCode()
/* Stop the Poly code at a suitable place. */
/* We may get an asynchronous interrupt at any time. */
{
    IntTaskData *itd = (IntTaskData *)this;
    itd->interrupt_requested = true;
}


void IntTaskData::SetException(poly_exn *exc)
/* Set up the stack of a process to raise an exception. */
{
    this->raiseException = true;
    *(--this->taskSp) = (PolyWord)exc; /* push exception data */
}

int IntTaskData::SwitchToPoly()
/* (Re)-enter the Poly code from C. */
{
    // These are temporary values used where one instruction jumps to
    // common code.
    POLYUNSIGNED    tailCount;
    PolyWord        *tailPtr;
    POLYUNSIGNED    returnCount;
    POLYUNSIGNED    storeWords;
    POLYUNSIGNED    stackCheck;
    // Local values.  These are copies of member variables but are used so frequently that
    // it is important that access should be fast.
    POLYCODEPTR     pc;
    PolyWord        *sp;
    double          dv;

    LoadInterpreterState(pc, sp);

    sl = (PolyWord*)this->stack->stack() + OVERFLOW_STACK_SIZE;

    // We may have taken an interrupt which has set an exception.
    if (this->raiseException) goto RAISE_EXCEPTION;

    for(;;){ /* Each instruction */
//        char buff[1000];
//        sprintf(buff, "addr = %p sp=%p instr=%02x *sp=%p\n", pc, sp, *pc, (*sp).AsStackAddr());
//        OutputDebugStringA(buff);

        switch(*pc++) {

        case INSTR_enter_int: pc++; /* Skip the argument. */ break;

        case INSTR_jump8false:
            {
                PolyWord u = *sp++; /* Pop argument */
                if (u == True) { pc += 1; break; }
                /* else - false - take the jump */
            }

        case INSTR_jump8: pc += *pc + 1; break;

        case INSTR_jump16false:
        {
            PolyWord u = *sp++; /* Pop argument */
            if (u == True) { pc += 2; break; }
            /* else - false - take the jump */
        }

        case INSTR_jump16:
            pc += arg1 + 2; break;

        case INSTR_jump32False:
        {
            PolyWord u = *sp++; /* Pop argument */
            if (u == True) { pc += 4; break; }
            /* else - false - take the jump */
        }

        case INSTR_jump32:
        {
            // This is a 32-bit signed quantity on both 64-bits and 32-bits.
            POLYSIGNED offset = pc[3] & 0x80 ? -1 : 0;
            offset = (offset << 8) | pc[3];
            offset = (offset << 8) | pc[2];
            offset = (offset << 8) | pc[1];
            offset = (offset << 8) | pc[0];
            pc += offset + 4;
            break;
        }

        case INSTR_push_handler: /* Save the old handler value. */
            *(--sp) = PolyWord::FromStackAddr(this->hr); /* Push old handler */
            break;

        case INSTR_setHandler8: /* Set up a handler */
            *(--sp) = PolyWord::FromCodePtr(pc + *pc + 1); /* Address of handler */
            this->hr = sp;
            pc += 1;
            break;

        case INSTR_setHandler16: /* Set up a handler */
            *(--sp) = PolyWord::FromCodePtr(pc + arg1 + 2); /* Address of handler */
            this->hr = sp;
            pc += 2;
            break;

        case INSTR_setHandler32: /* Set up a handler */
        {
            POLYUNSIGNED offset = pc[0] + (pc[1] << 8) + (pc[2] << 16) + (pc[3] << 24);
            *(--sp) = PolyWord::FromCodePtr(pc + offset + 4); /* Address of handler */
            this->hr = sp;
            pc += 4;
            break;
        }

        case INSTR_deleteHandler: /* Delete handler retaining the result. */
        {
            PolyWord u = *sp++;
            sp = this->hr;
            sp++; // Remove handler entry point
            this->hr = (*sp).AsStackAddr(); // Restore old handler
            *sp = u; // Put back the result
            break;
        }

        case INSTR_case16:
            {
                // arg1 is the largest value that is in the range
                POLYSIGNED u = UNTAGGED(*sp++); /* Get the value */
                if (u > arg1 || u < 0) pc += (arg1+2)*2; /* Out of range */
                else {
                    pc += 2;
                    pc += /* Index */pc[u*2]+pc[u*2 + 1]*256; }
                break;
            }

        case INSTR_case32:
        {
            // arg1 is the number of cases i.e. one more than the largest value
            // This is followed by that number of 32-bit offsets.
            // If the value is out of range the default case is immediately after the table.
            POLYSIGNED u = UNTAGGED(*sp++); /* Get the value */
            if (u >= arg1 || u < 0) pc += 2 + arg1 * 4; /* Out of range */
            else
            {
                pc += 2;
                pc += /* Index */pc[u*4] + (pc[u*4+1] << 8) + (pc[u*4+2] << 16) + (pc[u*4+3] << 24);
            }
            break;
        }

        case INSTR_tail_3_b:
           tailCount = 3;
           tailPtr = sp + tailCount;
           sp = tailPtr + *pc;
           goto TAIL_CALL;

        case INSTR_tail_3_2:
           tailCount = 3;
           tailPtr = sp + tailCount;
           sp = tailPtr + 2;
           goto TAIL_CALL;

        case INSTR_tail_3_3:
           tailCount = 3;
           tailPtr = sp + tailCount;
           sp = tailPtr + 3;
           goto TAIL_CALL;

        case INSTR_tail_4_b:
           tailCount = 4;
           tailPtr = sp + tailCount;
           sp = tailPtr + *pc;
           goto TAIL_CALL;

        case INSTR_tail_b_b:
           tailCount = *pc;
           tailPtr = sp + tailCount;
           sp = tailPtr + pc[1];
           goto TAIL_CALL;

        case INSTR_tail:
           /* Tail recursive call. */
           /* Move items up the stack. */
           /* There may be an overlap if the function we are calling
              has more args than this one. */
           tailCount = arg1;
           tailPtr = sp + tailCount;
           sp = tailPtr + arg2;
           TAIL_CALL: /* For general case. */
           if (tailCount < 2) Crash("Invalid argument\n");
           for (; tailCount > 0; tailCount--) *(--sp) = *(--tailPtr);
           pc = (*sp++).AsCodePtr(); /* Pop the original return address. */
           /* And drop through. */

        case INSTR_call_closure: /* Closure call. */
        {
            PolyObject *closure = (*sp).AsObjPtr();
            POLYCODEPTR newPc = (*sp).AsObjPtr()->Get(0).AsCodePtr();
            sp--;
            *sp = sp[1];      /* Move closure up. */
            sp[1] = PolyWord::FromCodePtr(pc); /* Save return address. */
            pc = newPc;    /* Get entry point. */
            this->taskPc = pc; // Update in case we're profiling
            break;
        }

        case INSTR_return_w:
            returnCount = arg1; /* Get no. of args to remove. */

            RETURN: /* Common code for return. */
            {
                PolyWord result = *sp++; /* Result */
                sp++; /* Remove the link/closure */
                pc = (*sp++).AsCodePtr(); /* Return address */
                sp += returnCount; /* Add on number of args. */
                if (pc == SPECIAL_PC_END_THREAD.AsCodePtr())
                    exitThread(this); // This thread is exiting.
                *(--sp) = result; /* Result */
                this->taskPc = pc; // Update in case we're profiling
            }
            break;

        case INSTR_return_b: returnCount = *pc; goto RETURN;
        case INSTR_return_0: returnCount = 0; goto RETURN;
        case INSTR_return_1: returnCount = 1; goto RETURN;
        case INSTR_return_2: returnCount = 2; goto RETURN;
        case INSTR_return_3: returnCount = 3; goto RETURN;

        case INSTR_stackSize8:
            stackCheck = *pc++;
            goto STACKCHECK;

        case INSTR_stackSize16:
        {
            stackCheck = arg1; pc += 2;
        STACKCHECK:
            // Check there is space on the stack
            if (sp - stackCheck < sl)
            {
                uintptr_t min_size = (this->stack->top - (PolyWord*)sp) + OVERFLOW_STACK_SIZE + stackCheck;
                SaveInterpreterState(pc, sp);
                CheckAndGrowStack(this, min_size);
                LoadInterpreterState(pc, sp);
                sl = (PolyWord*)this->stack->stack() + OVERFLOW_STACK_SIZE;
            }
            // Also check for interrupts
            if (this->interrupt_requested)
            {
                // Check for interrupts
                this->interrupt_requested = false;
                SaveInterpreterState(pc, sp);
                return -1;
            }
            break;
        }

        case INSTR_pad: /* No-op */ break;

        case INSTR_raise_ex:
        {
            RAISE_EXCEPTION:
            this->raiseException = false;
            PolyException *exn = (PolyException*)((*sp).AsObjPtr());
            this->exception_arg = exn; /* Get exception data */
            sp = this->hr;
            if (*sp == SPECIAL_PC_END_THREAD)
                exitThread(this);  // Default handler for thread.
            pc = (*sp++).AsCodePtr();
            this->hr = (*sp++).AsStackAddr();
            break;
        }

        case INSTR_get_store_w:
        // Get_store is now only used for mutually recursive closures.  It allocates mutable store
        // initialised to zero.
        {
            storeWords = arg1;
            pc += 2;
            GET_STORE:
            PolyObject *p = this->allocateMemory(storeWords, pc, sp);
            if (p == 0) goto RAISE_EXCEPTION;
            p->SetLengthWord(storeWords, F_MUTABLE_BIT);
            for(; storeWords > 0; ) p->Set(--storeWords, TAGGED(0)); /* Must initialise store! */
            *(--sp) = (PolyWord)p;
            break;
        }

        case INSTR_get_store_2: storeWords = 2; goto GET_STORE;
        case INSTR_get_store_3: storeWords = 3; goto GET_STORE;
        case INSTR_get_store_4: storeWords = 4; goto GET_STORE;
        case INSTR_get_store_b: storeWords = *pc; pc++; goto GET_STORE;

        case INSTR_tuple_w:
        {
            storeWords = arg1; pc += 2;
        TUPLE: /* Common code for tupling. */
            PolyObject *p = this->allocateMemory(storeWords, pc, sp);
            if (p == 0) goto RAISE_EXCEPTION; // Exception
            p->SetLengthWord(storeWords, 0);
            for(; storeWords > 0; ) p->Set(--storeWords, *sp++);
            *(--sp) = (PolyWord)p;
            break;
        }

        case INSTR_tuple_2: storeWords = 2; goto TUPLE;
        case INSTR_tuple_3: storeWords = 3; goto TUPLE;
        case INSTR_tuple_4: storeWords = 4; goto TUPLE;
        case INSTR_tuple_b: storeWords = *pc; pc++; goto TUPLE;

        case INSTR_local_w:
            {
                PolyWord u = sp[arg1];
                *(--sp) = u;
                pc += 2;
                break;
            }

        case INSTR_indirect_w:
            *sp = (*sp).AsObjPtr()->Get(arg1); pc += 2; break;

        case INSTR_move_to_vec_w:
            {
                PolyWord u = *sp++;
                (*sp).AsObjPtr()->Set(arg1, u);
                pc += 2;
                break;
            }

        case INSTR_set_stack_val_w:
            {
                PolyWord u = *sp++;
                sp[arg1-1] = u;
                pc += 2;
                break;
            }

        case INSTR_reset_w: sp += arg1; pc += 2; break;

        case INSTR_reset_r_w:
            {
                PolyWord u = *sp;
                sp += arg1;
                *sp = u;
                pc += 2;
                break;
            }

        case INSTR_constAddr8:
            *(--sp) = *(PolyWord*)(pc + pc[0] + 1); pc += 1; break;

        case INSTR_constAddr16:
            *(--sp) = *(PolyWord*)(pc + arg1 + 2); pc += 2; break;

        case INSTR_constAddr32:
        {
            POLYUNSIGNED offset = pc[0] + (pc[1] << 8) + (pc[2] << 16) + (pc[3] << 24);
            *(--sp) = *(PolyWord*)(pc + offset + 4);
            pc += 4;
            break;
        }

        case INSTR_const_int_w: *(--sp) = TAGGED(arg1); pc += 2; break;

        case INSTR_jump_back8:
            pc -= *pc + 1;
            if (this->interrupt_requested)
            {
                // Check for interrupt in case we're in a loop
                this->interrupt_requested = false;
                SaveInterpreterState(pc, sp);
                return -1;
            }
            break;

        case INSTR_jump_back16:
            pc -= arg1 + 1;
            if (this->interrupt_requested)
            {
                // Check for interrupt in case we're in a loop
                this->interrupt_requested = false;
                SaveInterpreterState(pc, sp);
                return -1;
            }
            break;

        case INSTR_lock:
            {
                PolyObject *obj = (*sp).AsObjPtr();
                obj->SetLengthWord(obj->LengthWord() & ~_OBJ_MUTABLE_BIT);
                break;
            }

        case INSTR_ldexc: *(--sp) = this->exception_arg; break;

        case INSTR_local_b: { PolyWord u = sp[*pc]; *(--sp) = u; pc += 1; break; }

        case INSTR_indirect_b:
            *sp = (*sp).AsObjPtr()->Get(*pc); pc += 1; break;

        case INSTR_move_to_vec_b:
            { PolyWord u = *sp++; (*sp).AsObjPtr()->Set(*pc, u); pc += 1; break; }

        case INSTR_set_stack_val_b:
            { PolyWord u = *sp++; sp[*pc-1] = u; pc += 1; break; }

        case INSTR_reset_b: sp += *pc; pc += 1; break;

        case INSTR_reset_r_b:
            { PolyWord u = *sp; sp += *pc; *sp = u; pc += 1; break; }

        case INSTR_const_int_b: *(--sp) = TAGGED(*pc); pc += 1; break;

        case INSTR_local_0: { PolyWord u = sp[0]; *(--sp) = u; break; }
        case INSTR_local_1: { PolyWord u = sp[1]; *(--sp) = u; break; }
        case INSTR_local_2: { PolyWord u = sp[2]; *(--sp) = u; break; }
        case INSTR_local_3: { PolyWord u = sp[3]; *(--sp) = u; break; }
        case INSTR_local_4: { PolyWord u = sp[4]; *(--sp) = u; break; }
        case INSTR_local_5: { PolyWord u = sp[5]; *(--sp) = u; break; }
        case INSTR_local_6: { PolyWord u = sp[6]; *(--sp) = u; break; }
        case INSTR_local_7: { PolyWord u = sp[7]; *(--sp) = u; break; }
        case INSTR_local_8: { PolyWord u = sp[8]; *(--sp) = u; break; }
        case INSTR_local_9: { PolyWord u = sp[9]; *(--sp) = u; break; }
        case INSTR_local_10: { PolyWord u = sp[10]; *(--sp) = u; break; }
        case INSTR_local_11: { PolyWord u = sp[11]; *(--sp) = u; break; }

        case INSTR_indirect_0:
            *sp = (*sp).AsObjPtr()->Get(0); break;

        case INSTR_indirect_1:
            *sp = (*sp).AsObjPtr()->Get(1); break;

        case INSTR_indirect_2:
            *sp = (*sp).AsObjPtr()->Get(2); break;

        case INSTR_indirect_3:
            *sp = (*sp).AsObjPtr()->Get(3); break;

        case INSTR_indirect_4:
            *sp = (*sp).AsObjPtr()->Get(4); break;

        case INSTR_indirect_5:
            *sp = (*sp).AsObjPtr()->Get(5); break;

        case INSTR_const_0: *(--sp) = Zero; break;
        case INSTR_const_1: *(--sp) = TAGGED(1); break;
        case INSTR_const_2: *(--sp) = TAGGED(2); break;
        case INSTR_const_3: *(--sp) = TAGGED(3); break;
        case INSTR_const_4: *(--sp) = TAGGED(4); break;
        case INSTR_const_10: *(--sp) = TAGGED(10); break;

            // Move-to-vec is now only used for closures.
        case INSTR_move_to_vec_0: { PolyWord u = *sp++; (*sp).AsObjPtr()->Set(0, u); break; }
        case INSTR_move_to_vec_1: { PolyWord u = *sp++; (*sp).AsObjPtr()->Set(1, u); break; }
        case INSTR_move_to_vec_2: { PolyWord u = *sp++; (*sp).AsObjPtr()->Set(2, u); break; }
        case INSTR_move_to_vec_3: { PolyWord u = *sp++; (*sp).AsObjPtr()->Set(3, u); break; }
        case INSTR_move_to_vec_4: { PolyWord u = *sp++; (*sp).AsObjPtr()->Set(4, u); break; }
        case INSTR_move_to_vec_5: { PolyWord u = *sp++; (*sp).AsObjPtr()->Set(5, u); break; }
        case INSTR_move_to_vec_6: { PolyWord u = *sp++; (*sp).AsObjPtr()->Set(6, u); break; }
        case INSTR_move_to_vec_7: { PolyWord u = *sp++; (*sp).AsObjPtr()->Set(7, u); break; }

        case INSTR_reset_r_1: { PolyWord u = *sp; sp += 1; *sp = u; break; }
        case INSTR_reset_r_2: { PolyWord u = *sp; sp += 2; *sp = u; break; }
        case INSTR_reset_r_3: { PolyWord u = *sp; sp += 3; *sp = u; break; }

        case INSTR_reset_1: sp += 1; break;
        case INSTR_reset_2: sp += 2; break;

<<<<<<< HEAD
=======

>>>>>>> dafafcb4
        case INSTR_stack_container:
        {
            POLYUNSIGNED words = arg1; pc += 2;
            while (words-- > 0) *(--sp) = Zero;
            sp--;
            *sp = PolyWord::FromStackAddr(sp + 1);
            break;
        }

        case INSTR_tuple_container: /* Create a tuple from a container. */
            {
                storeWords = arg1;
                PolyObject *t = this->allocateMemory(storeWords, pc, sp);
                if (t == 0) goto RAISE_EXCEPTION;
                t->SetLengthWord(storeWords, 0);
                for(; storeWords > 0; )
                {
                    storeWords--;
                    t->Set(storeWords, (*sp).AsObjPtr()->Get(storeWords));
                }
                *sp = t;
                pc += 2;
                break;
            }

        case INSTR_callFastRTS0:
            {
                callFastRts0 doCall = *(callFastRts0*)(*sp++).AsObjPtr();
                POLYUNSIGNED result = doCall();
                *(--sp) = PolyWord::FromUnsigned(result);
                break;
            }

        case INSTR_callFastRTS1:
            {
                callFastRts1 doCall = *(callFastRts1*)(*sp++).AsObjPtr();
                intptr_t rtsArg1 = (*sp++).AsSigned();
                POLYUNSIGNED result = doCall(rtsArg1);
                *(--sp) = PolyWord::FromUnsigned(result);
                break;
            }

        case INSTR_callFastRTS2:
            {
                callFastRts2 doCall = *(callFastRts2*)(*sp++).AsObjPtr();
                intptr_t rtsArg2 = (*sp++).AsSigned(); // Pop off the args, last arg first.
                intptr_t rtsArg1 = (*sp++).AsSigned();
                POLYUNSIGNED result = doCall(rtsArg1, rtsArg2);
                *(--sp) = PolyWord::FromUnsigned(result);
                break;
            }

        case INSTR_callFastRTS3:
            {
                callFastRts3 doCall = *(callFastRts3*)(*sp++).AsObjPtr();
                intptr_t rtsArg3 = (*sp++).AsSigned(); // Pop off the args, last arg first.
                intptr_t rtsArg2 = (*sp++).AsSigned();
                intptr_t rtsArg1 = (*sp++).AsSigned();
                POLYUNSIGNED result = doCall(rtsArg1, rtsArg2, rtsArg3);
                *(--sp) = PolyWord::FromUnsigned(result);
                break;
            }

        case INSTR_callFastRTS4:
            {
                callFastRts4 doCall = *(callFastRts4*)(*sp++).AsObjPtr();
                intptr_t rtsArg4 = (*sp++).AsSigned(); // Pop off the args, last arg first.
                intptr_t rtsArg3 = (*sp++).AsSigned();
                intptr_t rtsArg2 = (*sp++).AsSigned();
                intptr_t rtsArg1 = (*sp++).AsSigned();
                POLYUNSIGNED result = doCall(rtsArg1, rtsArg2, rtsArg3, rtsArg4);
                *(--sp) = PolyWord::FromUnsigned(result);
                break;
            }

        case INSTR_callFastRTS5:
            {
                callFastRts5 doCall = *(callFastRts5*)(*sp++).AsObjPtr();
                intptr_t rtsArg5 = (*sp++).AsSigned(); // Pop off the args, last arg first.
                intptr_t rtsArg4 = (*sp++).AsSigned();
                intptr_t rtsArg3 = (*sp++).AsSigned();
                intptr_t rtsArg2 = (*sp++).AsSigned();
                intptr_t rtsArg1 = (*sp++).AsSigned();
                POLYUNSIGNED result = doCall(rtsArg1, rtsArg2, rtsArg3, rtsArg4, rtsArg5);
                *(--sp) = PolyWord::FromUnsigned(result);
                break;
            }

        case INSTR_callFullRTS0:
            {
                callFullRts0 doCall = *(callFullRts0*)(*sp++).AsObjPtr();
                this->raiseException = false;
                SaveInterpreterState(pc, sp);
                POLYUNSIGNED result = doCall(this->threadObject);
                LoadInterpreterState(pc, sp);
                // If this raised an exception 
                if (this->raiseException) goto RAISE_EXCEPTION;
                *(--sp)= PolyWord::FromUnsigned(result);
                break;
            }

        case INSTR_callFullRTS1:
            {
                callFullRts1 doCall = *(callFullRts1*)(*sp++).AsObjPtr();
                intptr_t rtsArg1 = (*sp++).AsSigned();
                this->raiseException = false;
                SaveInterpreterState(pc, sp);
                POLYUNSIGNED result = doCall(this->threadObject, rtsArg1);
                LoadInterpreterState(pc, sp);
                // If this raised an exception 
                if (this->raiseException) goto RAISE_EXCEPTION;
                *(--sp) = PolyWord::FromUnsigned(result);
                break;
            }

        case INSTR_callFullRTS2:
            {
                callFullRts2 doCall = *(callFullRts2*)(*sp++).AsObjPtr();
                intptr_t rtsArg2 = (*sp++).AsSigned(); // Pop off the args, last arg first.
                intptr_t rtsArg1 = (*sp++).AsSigned();
                this->raiseException = false;
                SaveInterpreterState(pc, sp);
                POLYUNSIGNED result = doCall(this->threadObject, rtsArg1, rtsArg2);
                LoadInterpreterState(pc, sp);
                // If this raised an exception 
                if (this->raiseException) goto RAISE_EXCEPTION;
                *(--sp) = PolyWord::FromUnsigned(result);
                break;
            }

        case INSTR_callFullRTS3:
            {
                callFullRts3 doCall = *(callFullRts3*)(*sp++).AsObjPtr();
                intptr_t rtsArg3 = (*sp++).AsSigned(); // Pop off the args, last arg first.
                intptr_t rtsArg2 = (*sp++).AsSigned();
                intptr_t rtsArg1 = (*sp++).AsSigned();
                this->raiseException = false;
                SaveInterpreterState(pc, sp);
                POLYUNSIGNED result = doCall(this->threadObject, rtsArg1, rtsArg2, rtsArg3);
                LoadInterpreterState(pc, sp);
                // If this raised an exception 
                if (this->raiseException) goto RAISE_EXCEPTION;
                *(--sp) = PolyWord::FromUnsigned(result);
                break;
            }

        case INSTR_callFastRtoR:
            {
                // Floating point call.  The call itself does not allocate but we
                // need to put the result into a "box".
                callRTSFtoF doCall = *(callRTSFtoF*)(*sp++).AsObjPtr();
                PolyWord rtsArg1 = *sp++;
<<<<<<< HEAD
=======
                callRTSRtoR doCall = (callRTSRtoR)rtsCall.AsCodePtr();
>>>>>>> dafafcb4
                double argument = unboxDouble(rtsArg1);
                // Allocate memory for the result.
                double result = doCall(argument);
                PolyObject *t = boxDouble(result, pc, sp);
                if (t == 0) goto RAISE_EXCEPTION;
                *(--sp) = (PolyWord)t;
                break;
            }

        case INSTR_callFastRRtoR:
        {
            // Floating point call.
            PolyWord rtsCall = (*sp++).AsObjPtr()->Get(0); // Value holds address.
            PolyWord rtsArg2 = *sp++;
            PolyWord rtsArg1 = *sp++;
            callRTSRRtoR doCall = (callRTSRRtoR)rtsCall.AsCodePtr();
            double argument1 = unboxDouble(rtsArg1);
            double argument2 = unboxDouble(rtsArg2);
            // Allocate memory for the result.
            double result = doCall(argument1, argument2);
            PolyObject *t = boxDouble(result, pc, sp);
            if (t == 0) goto RAISE_EXCEPTION;
            *(--sp) = t;
            break;
        }

        case INSTR_callFastGtoR:
            {
                // Call that takes a POLYUNSIGNED argument and returns a double.
<<<<<<< HEAD
                callRTSGtoF doCall = *(callRTSGtoF*)(*sp++).AsObjPtr();
                intptr_t rtsArg1 = (*sp++).AsSigned();
=======
                PolyWord rtsCall = (*sp++).AsObjPtr()->Get(0); // Value holds address.
                PolyWord rtsArg1 = *sp++;
                callRTSGtoR doCall = (callRTSGtoR)rtsCall.AsCodePtr();
>>>>>>> dafafcb4
                // Allocate memory for the result.
                double result = doCall(rtsArg1);
                PolyObject *t = boxDouble(result, pc, sp);
                if (t == 0) goto RAISE_EXCEPTION;
                *(--sp) = (PolyWord)t;
                break;
            }

        case INSTR_callFastRGtoR:
        {
            // Call that takes a POLYUNSIGNED argument and returns a double.
            PolyWord rtsCall = (*sp++).AsObjPtr()->Get(0); // Value holds address.
            PolyWord rtsArg2 = *sp++;
            PolyWord rtsArg1 = *sp++;
            callRTSRGtoR doCall = (callRTSRGtoR)rtsCall.AsCodePtr();
            double argument1 = unboxDouble(rtsArg1);
            // Allocate memory for the result.
            double result = doCall(argument1, rtsArg2);
            PolyObject *t = boxDouble(result, pc, sp);
            if (t == 0) goto RAISE_EXCEPTION;
            *(--sp) = t;
            break;
        }

        case INSTR_callFastFtoF:
        {
            // Floating point call.  The call itself does not allocate but we
            // need to put the result into a "box".
            PolyWord rtsCall = (*sp++).AsObjPtr()->Get(0); // Value holds address.
            PolyWord rtsArg1 = *sp++;
            callRTSFtoF doCall = (callRTSFtoF)rtsCall.AsCodePtr();
            float argument = unboxFloat(rtsArg1);
            // Allocate memory for the result.
            float result = doCall(argument);
            PolyObject *t = boxFloat(result, pc, sp);
            if (t == 0) goto RAISE_EXCEPTION;
            *(--sp) = t;
            break;
        }

        case INSTR_callFastFFtoF:
        {
            // Floating point call.
            PolyWord rtsCall = (*sp++).AsObjPtr()->Get(0); // Value holds address.
            PolyWord rtsArg2 = *sp++;
            PolyWord rtsArg1 = *sp++;
            callRTSFFtoF doCall = (callRTSFFtoF)rtsCall.AsCodePtr();
            float argument1 = unboxFloat(rtsArg1);
            float argument2 = unboxFloat(rtsArg2);
            // Allocate memory for the result.
            float result = doCall(argument1, argument2);
            PolyObject *t = boxFloat(result, pc, sp);
            if (t == 0) goto RAISE_EXCEPTION;
            *(--sp) = t;
            break;
        }

        case INSTR_callFastGtoF:
        {
            // Call that takes a POLYUNSIGNED argument and returns a double.
            PolyWord rtsCall = (*sp++).AsObjPtr()->Get(0); // Value holds address.
            PolyWord rtsArg1 = *sp++;
            callRTSGtoF doCall = (callRTSGtoF)rtsCall.AsCodePtr();
            // Allocate memory for the result.
            float result = doCall(rtsArg1);
            PolyObject *t = boxFloat(result, pc, sp);
            if (t == 0) goto RAISE_EXCEPTION;
            *(--sp) = t;
            break;
        }

        case INSTR_callFastFGtoF:
        {
            // Call that takes a POLYUNSIGNED argument and returns a double.
            PolyWord rtsCall = (*sp++).AsObjPtr()->Get(0); // Value holds address.
            PolyWord rtsArg2 = *sp++;
            PolyWord rtsArg1 = *sp++;
            callRTSFGtoF doCall = (callRTSFGtoF)rtsCall.AsCodePtr();
            float argument1 = unboxFloat(rtsArg1);
            // Allocate memory for the result.
            float result = doCall(argument1, rtsArg2);
            PolyObject *t = boxFloat(result, pc, sp);
            if (t == 0) goto RAISE_EXCEPTION;
            *(--sp) = t;
            break;
        }

        case INSTR_notBoolean:
            *sp = ((*sp) == True) ? False : True; break;

        case INSTR_isTagged:
            *sp = (*sp).IsTagged() ? True : False; break;

        case INSTR_cellLength:
            /* Return the length word. */
            *sp = TAGGED((*sp).AsObjPtr()->Length());
            break;

        case INSTR_cellFlags:
        {
            PolyObject *p = (*sp).AsObjPtr();
            POLYUNSIGNED f = (p->LengthWord()) >> OBJ_PRIVATE_FLAGS_SHIFT;
            *sp = TAGGED(f);
            break;
        }

        case INSTR_clearMutable:
        {
            PolyObject *obj = (*sp).AsObjPtr();
            POLYUNSIGNED lengthW = obj->LengthWord();
            /* Clear the mutable bit. */
            obj->SetLengthWord(lengthW & ~_OBJ_MUTABLE_BIT);
            *sp = Zero;
            break;
        }

        case INSTR_stringLength: // Now replaced by loadUntagged
            *sp = TAGGED(((PolyStringObject*)(*sp).AsObjPtr())->length);
            break;

        case INSTR_atomicIncr:
        {
            PLocker l(&mutexLock);
            PolyObject *p = (*sp).AsObjPtr();
            PolyWord newValue = TAGGED(UNTAGGED(p->Get(0))+1);
            p->Set(0, newValue);
            *sp = newValue;
            break;
        }

        case INSTR_atomicDecr:
        {
            PLocker l(&mutexLock);
            PolyObject *p = (*sp).AsObjPtr();
            PolyWord newValue = TAGGED(UNTAGGED(p->Get(0))-1);
            p->Set(0, newValue);
            *sp = newValue;
            break;
        }

        case INSTR_atomicReset:
        {
            // This is needed in the interpreted version otherwise there
            // is a chance that we could set the value to zero while another
            // thread is between getting the old value and setting it to the new value.
            PLocker l(&mutexLock);
            PolyObject *p = (*sp).AsObjPtr();
            p->Set(0, TAGGED(1)); // Set this to released.
            *sp = TAGGED(0); // Push the unit result
            break;
        }

        case INSTR_longWToTagged:
        {
            // Extract the first word and return it as a tagged value.  This loses the top-bit
            POLYUNSIGNED wx = (*sp).AsObjPtr()->Get(0).AsUnsigned();
            *sp = TAGGED(wx);
            break;
        }

        case INSTR_signedToLongW:
        {
            // Shift the tagged value to remove the tag and put it into the first word.
            // The original sign bit is copied in the shift.
            intptr_t wx = (*sp).UnTagged();
            PolyObject *t = this->allocateMemory(LGWORDSIZE, pc, sp);
            if (t == 0) goto RAISE_EXCEPTION;
            t->SetLengthWord(LGWORDSIZE, F_BYTE_OBJ);
            *(intptr_t*)t = wx;
            *sp = (PolyWord)t;
            break;
        }

        case INSTR_unsignedToLongW:
        {
            // As with the above except the value is treated as an unsigned
            // value and the top bit is zero.
            uintptr_t wx = (*sp).UnTaggedUnsigned();
            PolyObject *t = this->allocateMemory(LGWORDSIZE, pc, sp);
            if (t == 0) goto RAISE_EXCEPTION;
            t->SetLengthWord(LGWORDSIZE, F_BYTE_OBJ);
            *(uintptr_t*)t = wx;
            *sp = (PolyWord)t;
            break;
        }

        case INSTR_realAbs:
        {
            PolyObject *t = this->boxDouble(fabs(unboxDouble(*sp)), pc, sp);
            if (t == 0) goto RAISE_EXCEPTION;
            *sp = (PolyWord)t;
            break;
        }

        case INSTR_realNeg:
        {
            PolyObject *t = this->boxDouble(-(unboxDouble(*sp)), pc, sp);
            if (t == 0) goto RAISE_EXCEPTION;
            *sp = (PolyWord)t;
            break;
        }

        case INSTR_floatAbs:
        {
            PolyObject *t = this->boxFloat(fabs(unboxFloat(*sp)), pc, sp);
            if (t == 0) goto RAISE_EXCEPTION;
            *sp = t;
            break;
        }

        case INSTR_floatNeg:
        {
            PolyObject *t = this->boxFloat(-(unboxFloat(*sp)), pc, sp);
            if (t == 0) goto RAISE_EXCEPTION;
            *sp = t;
            break;
        }

        case INSTR_fixedIntToReal:
        {
            POLYSIGNED u = UNTAGGED(*sp);
            PolyObject *t = this->boxDouble((double)u, pc, sp);
            if (t == 0) goto RAISE_EXCEPTION;
            *sp = (PolyWord)t;
            break;
        }

        case INSTR_fixedIntToFloat:
        {
            POLYSIGNED u = UNTAGGED(*sp);
            PolyObject *t = this->boxFloat((float)u, pc, sp);
            if (t == 0) goto RAISE_EXCEPTION;
            *sp = t;
            break;
        }

        case INSTR_floatToReal:
        {
            float u = unboxFloat(*sp);
            PolyObject *t = this->boxDouble((double)u, pc, sp);
            if (t == 0) goto RAISE_EXCEPTION;
            *sp = t;
            break;
        }

        case INSTR_equalWord:
        {
            PolyWord u = *sp++;
            *sp = u == (*sp) ? True : False;
            break;
        }

        case INSTR_lessSigned:
        {
            PolyWord u = *sp++;
            *sp = ((*sp).AsSigned() < u.AsSigned()) ? True : False;
            break;
        }

        case INSTR_lessUnsigned:
        {
            PolyWord u = *sp++;
            *sp = ((*sp).AsUnsigned() < u.AsUnsigned()) ? True : False;
            break;
        }

        case INSTR_lessEqSigned:
        {
            PolyWord u = *sp++;
            *sp = ((*sp).AsSigned() <= u.AsSigned()) ? True : False;
            break;
        }

        case INSTR_lessEqUnsigned:
        {
            PolyWord u = *sp++;
            *sp = ((*sp).AsUnsigned() <= u.AsUnsigned()) ? True : False;
            break;
        }

        case INSTR_greaterSigned:
        {
            PolyWord u = *sp++;
            *sp = ((*sp).AsSigned() > u.AsSigned()) ? True : False;
            break;
        }

        case INSTR_greaterUnsigned:
        {
            PolyWord u = *sp++;
            *sp = ((*sp).AsUnsigned() > u.AsUnsigned()) ? True : False;
            break;
        }

        case INSTR_greaterEqSigned:
        {
            PolyWord u = *sp++;
            *sp = ((*sp).AsSigned() >= u.AsSigned()) ? True : False;
            break;
        }

        case INSTR_greaterEqUnsigned:
        {
            PolyWord u = *sp++;
            *sp = ((*sp).AsUnsigned() >= u.AsUnsigned()) ? True : False;
            break;
        }

        case INSTR_fixedAdd:
        {
            PolyWord x = *sp++;
            PolyWord y = (*sp);
            POLYSIGNED t = UNTAGGED(x) + UNTAGGED(y);
            if (t <= MAXTAGGED && t >= -MAXTAGGED-1)
                *sp = TAGGED(t);
            else
            {
                *(--sp) = (PolyWord)overflowPacket;
                goto RAISE_EXCEPTION;
            }
            break;
        }

        case INSTR_fixedSub:
        {
            PolyWord x = *sp++;
            PolyWord y = (*sp);
            POLYSIGNED t = UNTAGGED(y) - UNTAGGED(x);
            if (t <= MAXTAGGED && t >= -MAXTAGGED-1)
                *sp = TAGGED(t);
            else
            {
                *(--sp) = (PolyWord)overflowPacket;
                goto RAISE_EXCEPTION;
            }
            break;
        }

        case INSTR_fixedMult:
        {
            // We need to detect overflow.  There doesn't seem to be any convenient way to do
            // this so we use the arbitrary precision package and check whether the result is short.
            // Clang and GCC 5.0 have __builtin_mul_overflow which will do this but GCC 5.0 is not
            // currently (July 2016) in Debian stable.
            Handle reset = this->saveVec.mark();
            Handle pushedArg1 = this->saveVec.push(*sp++);
            Handle pushedArg2 = this->saveVec.push(*sp);
            Handle result = mult_longc(this, pushedArg2, pushedArg1);
            PolyWord res = result->Word();
            this->saveVec.reset(reset);
            if (! res.IsTagged()) 
            {
                *(--sp) = (PolyWord)overflowPacket;
                goto RAISE_EXCEPTION;
            }
            *sp = res;
            break;
        }

        case INSTR_fixedQuot:
        {
            // Zero and overflow are checked for in ML.
            POLYSIGNED u = UNTAGGED(*sp++);
            PolyWord y = (*sp);
            *sp = TAGGED(UNTAGGED(y) / u);
            break;
        }

        case INSTR_fixedRem:
        {
            // Zero and overflow are checked for in ML.
            POLYSIGNED u = UNTAGGED(*sp++);
            PolyWord y = (*sp);
            *sp = TAGGED(UNTAGGED(y) % u);
            break;
        }

        case INSTR_wordAdd:
        {
            PolyWord u = *sp++;
            // Because we're not concerned with overflow we can just add the values and subtract the tag.
            *sp = PolyWord::FromUnsigned((*sp).AsUnsigned() + u.AsUnsigned() - TAGGED(0).AsUnsigned());
            break;
        }

        case INSTR_wordSub:
        {
            PolyWord u = *sp++;
            *sp = PolyWord::FromUnsigned((*sp).AsUnsigned() - u.AsUnsigned() + TAGGED(0).AsUnsigned());
            break;
        }

        case INSTR_wordMult:
        {
            PolyWord u = *sp++;
            *sp = TAGGED(UNTAGGED_UNSIGNED(*sp) * UNTAGGED_UNSIGNED(u));
            break;
        }

        case INSTR_wordDiv:
        {
            POLYUNSIGNED u = UNTAGGED_UNSIGNED(*sp++);
            // Detection of zero is done in ML
            *sp = TAGGED(UNTAGGED_UNSIGNED(*sp) / u); break;
        }

        case INSTR_wordMod:
        {
            POLYUNSIGNED u = UNTAGGED_UNSIGNED(*sp++);
            *sp = TAGGED(UNTAGGED_UNSIGNED(*sp) % u);
            break;
        }

        case INSTR_wordAnd:
        {
            PolyWord u = *sp++;
            // Since both of these should be tagged the tag bit will be preserved.
            *sp = PolyWord::FromUnsigned((*sp).AsUnsigned() & u.AsUnsigned());
            break;
        }

        case INSTR_wordOr:
        {
            PolyWord u = *sp++;
            // Since both of these should be tagged the tag bit will be preserved.
            *sp = PolyWord::FromUnsigned((*sp).AsUnsigned() | u.AsUnsigned());
            break;
        }

        case INSTR_wordXor:
        {
            PolyWord u = *sp++;
            // This will remove the tag bit so it has to be reinstated.
            *sp = PolyWord::FromUnsigned(((*sp).AsUnsigned() ^ u.AsUnsigned()) | TAGGED(0).AsUnsigned());
            break;
        }

        case INSTR_wordShiftLeft:
        {
            // ML requires shifts greater than a word to return zero. 
            // That's dealt with at the higher level.
            PolyWord u = *sp++;
            *sp = TAGGED(UNTAGGED_UNSIGNED(*sp) << UNTAGGED_UNSIGNED(u));
            break;
        }

        case INSTR_wordShiftRLog:
        {
            PolyWord u = *sp++;
            *sp = TAGGED(UNTAGGED_UNSIGNED(*sp) >> UNTAGGED_UNSIGNED(u));
            break;
        }

        case INSTR_wordShiftRArith:
        {
            PolyWord u = *sp++;
            // Strictly speaking, C does not require that this uses
            // arithmetic shifting so we really ought to set the
            // high-order bits explicitly.
            *sp = TAGGED(UNTAGGED(*sp) >> UNTAGGED(u));
            break;
        }

        case INSTR_allocByteMem:
        {
            // Allocate byte segment.  This does not need to be initialised.
            POLYUNSIGNED flags = UNTAGGED_UNSIGNED(*sp++);
            POLYUNSIGNED length = UNTAGGED_UNSIGNED(*sp);
            PolyObject *t = this->allocateMemory(length, pc, sp);
            if (t == 0) goto RAISE_EXCEPTION; // Exception
            t->SetLengthWord(length, (byte)flags);
            *sp = (PolyWord)t;
            break;
        }

        case INSTR_lgWordEqual:
        {
            uintptr_t wx = *(uintptr_t*)((*sp++).AsObjPtr());
            uintptr_t wy = *(uintptr_t*)((*sp).AsObjPtr());
            *sp = wx == wy ? True : False;
            break;
        }

<<<<<<< HEAD
        case INSTR_lgWordNotequal:
        {
            uintptr_t wx = *(uintptr_t*)((*sp++).AsObjPtr());
            uintptr_t wy = *(uintptr_t*)((*sp).AsObjPtr());
            *sp = wx != wy ? True : False;
            break;
        }

=======
>>>>>>> dafafcb4
        case INSTR_lgWordLess:
        {
            uintptr_t wx = *(uintptr_t*)((*sp++).AsObjPtr());
            uintptr_t wy = *(uintptr_t*)((*sp).AsObjPtr());
            *sp = (wy < wx) ? True : False;
            break;
        }

        case INSTR_lgWordLessEq:
        {
            uintptr_t wx = *(uintptr_t*)((*sp++).AsObjPtr());
            uintptr_t wy = *(uintptr_t*)((*sp).AsObjPtr());
            *sp = (wy <= wx) ? True : False;
            break;
        }

        case INSTR_lgWordGreater:
        {
            uintptr_t wx = *(uintptr_t*)((*sp++).AsObjPtr());
            uintptr_t wy = *(uintptr_t*)((*sp).AsObjPtr());
            *sp = (wy > wx) ? True : False;
            break;
        }

        case INSTR_lgWordGreaterEq:
        {
            uintptr_t wx = *(uintptr_t*)((*sp++).AsObjPtr());
            uintptr_t wy = *(uintptr_t*)((*sp).AsObjPtr());
            *sp = (wy >= wx) ? True : False;
            break;
        }

        case INSTR_lgWordAdd:
        {
            uintptr_t wx = *(uintptr_t*)((*sp++).AsObjPtr());
            uintptr_t wy = *(uintptr_t*)((*sp).AsObjPtr());
            PolyObject *t = this->allocateMemory(LGWORDSIZE, pc, sp);
            if (t == 0) goto RAISE_EXCEPTION;
            t->SetLengthWord(LGWORDSIZE, F_BYTE_OBJ);
            *(uintptr_t*)t = wy+wx;
            *sp = (PolyWord)t;
            break;
        }

        case INSTR_lgWordSub:
        {
            uintptr_t wx = *(uintptr_t*)((*sp++).AsObjPtr());
            uintptr_t wy = *(uintptr_t*)((*sp).AsObjPtr());
            PolyObject *t = this->allocateMemory(LGWORDSIZE, pc, sp);
            if (t == 0) goto RAISE_EXCEPTION;
            t->SetLengthWord(LGWORDSIZE, F_BYTE_OBJ);
            *(uintptr_t*)t = wy-wx;
            *sp = (PolyWord)t;
            break;
        }

        case INSTR_lgWordMult:
        {
            uintptr_t wx = *(uintptr_t*)((*sp++).AsObjPtr());
            uintptr_t wy = *(uintptr_t*)((*sp).AsObjPtr());
            PolyObject *t = this->allocateMemory(LGWORDSIZE, pc, sp);
            if (t == 0) goto RAISE_EXCEPTION;
            t->SetLengthWord(LGWORDSIZE, F_BYTE_OBJ);
            *(uintptr_t*)t = wy*wx;
            *sp = (PolyWord)t;
            break;
        }

        case INSTR_lgWordDiv:
         {
            uintptr_t wx = *(uintptr_t*)((*sp++).AsObjPtr());
            uintptr_t wy = *(uintptr_t*)((*sp).AsObjPtr());
            PolyObject *t = this->allocateMemory(LGWORDSIZE, pc, sp);
            if (t == 0) goto RAISE_EXCEPTION;
            t->SetLengthWord(LGWORDSIZE, F_BYTE_OBJ);
            *(uintptr_t*)t = wy/wx;
            *sp = (PolyWord)t;
            break;
        }

        case INSTR_lgWordMod:
        {
            uintptr_t wx = *(uintptr_t*)((*sp++).AsObjPtr());
            uintptr_t wy = *(uintptr_t*)((*sp).AsObjPtr());
            PolyObject *t = this->allocateMemory(LGWORDSIZE, pc, sp);
            if (t == 0) goto RAISE_EXCEPTION;
            t->SetLengthWord(LGWORDSIZE, F_BYTE_OBJ);
            *(uintptr_t*)t = wy%wx;
            *sp = (PolyWord)t;
            break;
        }

        case INSTR_lgWordAnd:
        {
            uintptr_t wx = *(uintptr_t*)((*sp++).AsObjPtr());
            uintptr_t wy = *(uintptr_t*)((*sp).AsObjPtr());
            PolyObject *t = this->allocateMemory(LGWORDSIZE, pc, sp);
            if (t == 0) goto RAISE_EXCEPTION;
            t->SetLengthWord(LGWORDSIZE, F_BYTE_OBJ);
            *(uintptr_t*)t = wy&wx;
            *sp = (PolyWord)t;
            break;
        }

        case INSTR_lgWordOr:
        {
            uintptr_t wx = *(uintptr_t*)((*sp++).AsObjPtr());
            uintptr_t wy = *(uintptr_t*)((*sp).AsObjPtr());
            PolyObject *t = this->allocateMemory(LGWORDSIZE, pc, sp);
            if (t == 0) goto RAISE_EXCEPTION;
            t->SetLengthWord(LGWORDSIZE, F_BYTE_OBJ);
            *(uintptr_t*)t = wy|wx;
            *sp = (PolyWord)t;
            break;
        }

        case INSTR_lgWordXor:
        {
            uintptr_t wx = *(uintptr_t*)((*sp++).AsObjPtr());
            uintptr_t wy = *(uintptr_t*)((*sp).AsObjPtr());
            PolyObject *t = this->allocateMemory(LGWORDSIZE, pc, sp);
            if (t == 0) goto RAISE_EXCEPTION;
            t->SetLengthWord(LGWORDSIZE, F_BYTE_OBJ);
            *(uintptr_t*)t = wy^wx;
            *sp = (PolyWord)t;
            break;
        }

        case INSTR_lgWordShiftLeft:
        {
            // The shift amount is a tagged word not a boxed large word
            POLYUNSIGNED wx = UNTAGGED_UNSIGNED(*sp++);
            uintptr_t wy = *(uintptr_t*)((*sp).AsObjPtr());
            PolyObject *t = this->allocateMemory(LGWORDSIZE, pc, sp);
            if (t == 0) goto RAISE_EXCEPTION;
            t->SetLengthWord(LGWORDSIZE, F_BYTE_OBJ);
            *(uintptr_t*)t = wy << wx;
            *sp = (PolyWord)t;
            break;
        }

        case INSTR_lgWordShiftRLog:
        {
            // The shift amount is a tagged word not a boxed large word
            POLYUNSIGNED wx = UNTAGGED_UNSIGNED(*sp++);
            uintptr_t wy = *(uintptr_t*)((*sp).AsObjPtr());
            PolyObject *t = this->allocateMemory(LGWORDSIZE, pc, sp);
            if (t == 0) goto RAISE_EXCEPTION;
            t->SetLengthWord(LGWORDSIZE, F_BYTE_OBJ);
            *(uintptr_t*)t = wy >> wx;
            *sp = (PolyWord)t;
            break;
        }

        case INSTR_lgWordShiftRArith:
        {
            // The shift amount is a tagged word not a boxed large word
            POLYUNSIGNED wx = UNTAGGED_UNSIGNED(*sp++);
            intptr_t wy = *(intptr_t*)((*sp).AsObjPtr());
            PolyObject *t = this->allocateMemory(LGWORDSIZE, pc, sp);
            if (t == 0) goto RAISE_EXCEPTION;
            t->SetLengthWord(LGWORDSIZE, F_BYTE_OBJ);
            *(intptr_t*)t = wy >> wx;
            *sp = (PolyWord)t;
            break;
        }

        case INSTR_realEqual:
        {
            double u = unboxDouble(*sp++);
            *sp = u == unboxDouble(*sp) ? True: False;
            break;
        }

        case INSTR_realLess:
        {
            double u = unboxDouble(*sp++);
            *sp =  unboxDouble(*sp) < u ? True: False;
            break;
        }

        case INSTR_realLessEq:
        {
            double u = unboxDouble(*sp++);
            *sp =  unboxDouble(*sp) <= u ? True: False;
            break;
        }

        case INSTR_realGreater:
        {
            double u = unboxDouble(*sp++);
            *sp =  unboxDouble(*sp) > u ? True: False;
            break;
        }

        case INSTR_realGreaterEq:
        {
            double u = unboxDouble(*sp++);
            *sp =  unboxDouble(*sp) >= u ? True: False;
            break;
        }

        case INSTR_realUnordered:
        {
            double u = unboxDouble(*sp++);
            double v = unboxDouble(*sp);
            *sp = (isnan(u) || isnan(v)) ? True : False;
            break;
        }

        case INSTR_realAdd:
        {
            double u = unboxDouble(*sp++);
            double v = unboxDouble(*sp);
            PolyObject *t = this->boxDouble(v+u, pc, sp);
            if (t == 0) goto RAISE_EXCEPTION;
            *sp = (PolyWord)t;
            break;
        }

        case INSTR_realSub:
        {
            double u = unboxDouble(*sp++);
            double v = unboxDouble(*sp);
            PolyObject *t = this->boxDouble(v-u, pc, sp);
            if (t == 0) goto RAISE_EXCEPTION;
            *sp = (PolyWord)t;
            break;
        }

        case INSTR_realMult:
        {
            double u = unboxDouble(*sp++);
            double v = unboxDouble(*sp);
            PolyObject *t = this->boxDouble(v*u, pc, sp);
            if (t == 0) goto RAISE_EXCEPTION;
            *sp = (PolyWord)t;
            break;
        }

        case INSTR_realDiv:
        {
            double u = unboxDouble(*sp++);
            double v = unboxDouble(*sp);
            PolyObject *t = this->boxDouble(v/u, pc, sp);
            if (t == 0) goto RAISE_EXCEPTION;
            *sp = (PolyWord)t;
            break;
        }

        case INSTR_floatEqual:
        {
            float u = unboxFloat(*sp++);
            *sp = u == unboxFloat(*sp) ? True : False;
            break;
        }

        case INSTR_floatLess:
        {
            float u = unboxFloat(*sp++);
            *sp = unboxFloat(*sp) < u ? True : False;
            break;
        }

        case INSTR_floatLessEq:
        {
            float u = unboxFloat(*sp++);
            *sp = unboxFloat(*sp) <= u ? True : False;
            break;
        }

        case INSTR_floatGreater:
        {
            float u = unboxFloat(*sp++);
            *sp = unboxFloat(*sp) > u ? True : False;
            break;
        }

        case INSTR_floatGreaterEq:
        {
            float u = unboxFloat(*sp++);
            *sp = unboxFloat(*sp) >= u ? True : False;
            break;
        }

        case INSTR_floatUnordered:
        {
            float u = unboxFloat(*sp++);
            float v = unboxFloat(*sp);
            *sp = (isnanf(u) || isnanf(v)) ? True : False;
            break;
        }

        case INSTR_floatAdd:
        {
            float u = unboxFloat(*sp++);
            float v = unboxFloat(*sp);
            PolyObject *t = this->boxFloat(v + u, pc, sp);
            if (t == 0) goto RAISE_EXCEPTION;
            *sp = t;
            break;
        }

        case INSTR_floatSub:
        {
            float u = unboxFloat(*sp++);
            float v = unboxFloat(*sp);
            PolyObject *t = this->boxFloat(v - u, pc, sp);
            if (t == 0) goto RAISE_EXCEPTION;
            *sp = t;
            break;
        }

        case INSTR_floatMult:
        {
            float u = unboxFloat(*sp++);
            float v = unboxFloat(*sp);
            PolyObject *t = this->boxFloat(v*u, pc, sp);
            if (t == 0) goto RAISE_EXCEPTION;
            *sp = t;
            break;
        }

        case INSTR_floatDiv:
        {
            float u = unboxFloat(*sp++);
            float v = unboxFloat(*sp);
            PolyObject *t = this->boxFloat(v / u, pc, sp);
            if (t == 0) goto RAISE_EXCEPTION;
            *sp = t;
            break;
        }

        case INSTR_realToFloat:
        {
            // Convert a double to a float.  It's complicated because it depends on the rounding mode.
            double d = unboxDouble(*sp);
            int rMode = *pc++;
            int current = getrounding();
            // If the rounding is 4 it means "use current rounding".
            if (rMode < 4) setrounding(rMode);
            float v = (float)d; // Convert with the appropriate rounding.
            setrounding(current);
            PolyObject *t = this->boxFloat(v, pc, sp);
            if (t == 0) goto RAISE_EXCEPTION;
            *sp = t;
            break;
        }

        case INSTR_realToInt:
            dv = unboxDouble(*sp);
            goto realtoint;

        case INSTR_floatToInt:
            dv = (double)unboxFloat(*sp);
            realtoint:
        {
            // Convert a double or a float to a tagged integer.
            int rMode = *pc++;
            // We mustn't try converting a value that will overflow the conversion
            // but we need to be careful that we don't raise overflow incorrectly due
            // to rounding.
            if (dv > (double)(MAXTAGGED + MAXTAGGED / 2) ||
                dv < -(double)(MAXTAGGED + MAXTAGGED / 2))
            {
                *(--sp) = overflowPacket;
                goto RAISE_EXCEPTION;
            }
            POLYSIGNED p;
            switch (rMode)
            {
            case POLY_ROUND_TONEAREST:
                p = (POLYSIGNED)round(dv);
                break;
            case POLY_ROUND_DOWNWARD:
                p = (POLYSIGNED)floor(dv);
                break;
            case POLY_ROUND_UPWARD:
                p = (POLYSIGNED)ceil(dv);
                break;
            case POLY_ROUND_TOZERO:
            default:
                // Truncation is the default for C.
                p = (POLYSIGNED)dv;
            }

            // Check that the value can be tagged.
            if (p > MAXTAGGED || p < -MAXTAGGED - 1)
            {
                *(--sp) = overflowPacket;
                goto RAISE_EXCEPTION;
            }
            *sp = TAGGED(p);
            break;
        }

        case INSTR_getThreadId:
            *(--sp) = (PolyWord)this->threadObject;
            break;

        case INSTR_allocWordMemory:
        {
            // Allocate word segment.  This must be initialised.
            // We mustn't pop the initialiser until after any potential GC.
            POLYUNSIGNED length = UNTAGGED_UNSIGNED(sp[2]);
            PolyObject *t = this->allocateMemory(length, pc, sp);
            if (t == 0) goto RAISE_EXCEPTION;
            PolyWord initialiser = *sp++;
            POLYUNSIGNED flags = UNTAGGED_UNSIGNED(*sp++);
            t->SetLengthWord(length, (byte)flags);
            *sp = (PolyWord)t;
            // Have to initialise the data.
            for (; length > 0; ) t->Set(--length, initialiser);
            break;
        }

        case INSTR_alloc_ref:
        {
            // Allocate a single word mutable cell.  This is more common than allocWordMemory on its own.
            PolyObject *t = this->allocateMemory(1, pc, sp);
            if (t == 0) goto RAISE_EXCEPTION;
            PolyWord initialiser = (*sp);
            t->SetLengthWord(1, F_MUTABLE_BIT);
            t->Set(0, initialiser);
            *sp = (PolyWord)t;
            break;
        }

        case INSTR_loadMLWord:
        {
            // The values on the stack are base, index and offset.
            POLYUNSIGNED offset = UNTAGGED(*sp++);
            POLYUNSIGNED index = UNTAGGED(*sp++);
            PolyObject *p = (PolyObject*)((*sp).AsCodePtr() + offset);
            *sp = p->Get(index);
            break;
        }

        case INSTR_loadMLByte:
        {
            // The values on the stack are base and index.
            POLYUNSIGNED index = UNTAGGED(*sp++);
            POLYCODEPTR p = (*sp).AsCodePtr();
            *sp = TAGGED(p[index]); // Have to tag the result
            break;
        }

        case INSTR_loadC8:
        {
            // This is similar to loadMLByte except that the base address is a boxed large-word.
            // Also the index is SIGNED.
            POLYSIGNED index = UNTAGGED(*sp++);
            POLYCODEPTR p = *((byte **)((*sp).AsObjPtr()));
            *sp = TAGGED(p[index]); // Have to tag the result
            break;
        }

        case INSTR_loadC16:
        {
            // This and the other loads are similar to loadMLWord with separate
            // index and offset values.
            POLYSIGNED offset = UNTAGGED(*sp++);
            POLYSIGNED index = UNTAGGED(*sp++);
            POLYCODEPTR p = *((byte **)((*sp).AsObjPtr())) + offset;
            POLYUNSIGNED r = ((uint16_t*)p)[index];
            *sp = TAGGED(r);
            break;
        }

        case INSTR_loadC32:
        {
            POLYSIGNED offset = UNTAGGED(*sp++);
            POLYSIGNED index = UNTAGGED(*sp++);
            POLYCODEPTR p = *((byte **)((*sp).AsObjPtr())) + offset;
            uintptr_t r = ((uint32_t*)p)[index];
#ifdef IS64BITS
            // This is tagged in 64-bit mode
            *sp = TAGGED(r);
#else
            // But boxed in 32-bit mode.
            PolyObject *t = this->allocateMemory(LGWORDSIZE, pc, sp);
            if (t == 0) goto RAISE_EXCEPTION;
            t->SetLengthWord(LGWORDSIZE, F_BYTE_OBJ);
            *(uintptr_t*)t = r;
            *sp = (PolyWord)t;
#endif
            break;
        }

#if (defined(IS64BITS))
        case INSTR_loadC64:
        {
            POLYSIGNED offset = UNTAGGED(*sp++);
            POLYSIGNED index = UNTAGGED(*sp++);
            POLYCODEPTR p = *((byte **)((*sp).AsObjPtr())) + offset;
            uintptr_t r = ((uint64_t*)p)[index];
            // This must be boxed.
            PolyObject *t = this->allocateMemory(LGWORDSIZE, pc, sp);
            if (t == 0) goto RAISE_EXCEPTION;
            t->SetLengthWord(LGWORDSIZE, F_BYTE_OBJ);
            *(uintptr_t*)t = r;
            *sp = (PolyWord)t;
            break;
        }
#endif

        case INSTR_loadCFloat:
        {
            POLYSIGNED offset = UNTAGGED(*sp++);
            POLYSIGNED index = UNTAGGED(*sp++);
            POLYCODEPTR p = *((byte **)((*sp).AsObjPtr())) + offset;
            double r = ((float*)p)[index];
            // This must be boxed.
            PolyObject *t = this->boxDouble(r, pc, sp);
            if (t == 0) goto RAISE_EXCEPTION;
            *sp = (PolyWord)t;
            break;
        }

        case INSTR_loadCDouble:
        {
            POLYSIGNED offset = UNTAGGED(*sp++);
            POLYSIGNED index = UNTAGGED(*sp++);
            POLYCODEPTR p = *((byte **)((*sp).AsObjPtr())) + offset;
            double r = ((double*)p)[index];
            // This must be boxed.
            PolyObject *t = this->boxDouble(r, pc, sp);
            if (t == 0) goto RAISE_EXCEPTION;
            *sp = (PolyWord)t;
            break;
        }

        case INSTR_loadUntagged:
        {
            // The values on the stack are base, index and offset.
            POLYUNSIGNED offset = UNTAGGED(*sp++);
            POLYUNSIGNED index = UNTAGGED(*sp++);
            PolyObject *p = (PolyObject*)((*sp).AsCodePtr() + offset);
            *sp = TAGGED(p->Get(index).AsUnsigned());
            break;
        }

        case INSTR_storeMLWord: 
        {
            PolyWord toStore = *sp++;
            POLYUNSIGNED offset = UNTAGGED(*sp++);
            POLYUNSIGNED index = UNTAGGED(*sp++);
            PolyObject *p = (PolyObject*)((*sp).AsCodePtr() + offset);
            p->Set(index, toStore);
            *sp = Zero;
            break;
        }

        case INSTR_storeMLByte: 
        {
            POLYUNSIGNED toStore = UNTAGGED(*sp++);
            POLYUNSIGNED index = UNTAGGED(*sp++);
            POLYCODEPTR p = (*sp).AsCodePtr();
            p[index] = (byte)toStore;
            *sp = Zero;
            break; 
        }

        case INSTR_storeC8: 
        {
            // Similar to storeMLByte except that the base address is a boxed large-word.
            POLYUNSIGNED toStore = UNTAGGED(*sp++);
            POLYSIGNED index = UNTAGGED(*sp++);
            POLYCODEPTR p = *((byte **)((*sp).AsObjPtr()));
            p[index] = (byte)toStore;
            *sp = Zero;
            break; 
        }

        case INSTR_storeC16:
        {
            uint16_t toStore = (uint16_t)UNTAGGED(*sp++);
            POLYSIGNED offset = UNTAGGED(*sp++);
            POLYSIGNED index = UNTAGGED(*sp++);
            POLYCODEPTR p = *((byte **)((*sp).AsObjPtr())) + offset;
            ((uint16_t*)p)[index] = toStore;
            *sp = Zero;
            break;
        }

        case INSTR_storeC32:
        {
#ifdef IS64BITS
            // This is a tagged value in 64-bit mode.
            uint32_t toStore = (uint32_t)UNTAGGED(*sp++);
#else
            // but a boxed value in 32-bit mode.
            uint32_t toStore = (uint32_t)(*(uintptr_t*)((*sp++).AsObjPtr()));
#endif
            POLYSIGNED offset = UNTAGGED(*sp++);
            POLYSIGNED index = UNTAGGED(*sp++);
            POLYCODEPTR p = *((byte **)((*sp).AsObjPtr())) + offset;
            ((uint32_t*)p)[index] = toStore;
            *sp = Zero;
            break;
        }

#if (defined(IS64BITS))
        case INSTR_storeC64:
        {
            // This is a boxed value.
            uint64_t toStore = *(uintptr_t*)((*sp++).AsObjPtr());
            POLYSIGNED offset = UNTAGGED(*sp++);
            POLYSIGNED index = UNTAGGED(*sp++);
            POLYCODEPTR p = *((byte **)((*sp).AsObjPtr())) + offset;
            ((uint64_t*)p)[index] = toStore;
            *sp = Zero;
            break;
        }
#endif

        case INSTR_storeCFloat:
        {
            // This is a boxed value.
            float toStore = (float)unboxDouble(*sp++);
            POLYSIGNED offset = UNTAGGED(*sp++);
            POLYSIGNED index = UNTAGGED(*sp++);
            POLYCODEPTR p = *((byte **)((*sp).AsObjPtr())) + offset;
            ((float*)p)[index] = toStore;
            *sp = Zero;
            break;
        }

        case INSTR_storeCDouble:
        {
            // This is a boxed value.
            double toStore = unboxDouble(*sp++);
            POLYSIGNED offset = UNTAGGED(*sp++);
            POLYSIGNED index = UNTAGGED(*sp++);
            POLYCODEPTR p = *((byte **)((*sp).AsObjPtr())) + offset;
            ((double*)p)[index] = toStore;
            *sp = Zero;
            break;
        }

        case INSTR_storeUntagged: 
        {
            PolyWord toStore = PolyWord::FromUnsigned(UNTAGGED_UNSIGNED(*sp++));
            POLYUNSIGNED offset = UNTAGGED(*sp++);
            POLYUNSIGNED index = UNTAGGED(*sp++);
            PolyObject *p = (PolyObject*)((*sp).AsCodePtr() + offset);
            p->Set(index, toStore);
            *sp = Zero;
            break;
        }

        case INSTR_blockMoveWord:
        {
            // The offsets are byte counts but the the indexes are in words.
            POLYUNSIGNED length = UNTAGGED_UNSIGNED(*sp++);
            POLYUNSIGNED destOffset = UNTAGGED_UNSIGNED(*sp++);
            POLYUNSIGNED destIndex = UNTAGGED_UNSIGNED(*sp++);
            PolyObject *dest = (PolyObject*)((*sp++).AsCodePtr() + destOffset);
            POLYUNSIGNED srcOffset = UNTAGGED_UNSIGNED(*sp++);
            POLYUNSIGNED srcIndex = UNTAGGED_UNSIGNED(*sp++);
            PolyObject *src = (PolyObject*)((*sp).AsCodePtr() + srcOffset);
            for (POLYUNSIGNED u = 0; u < length; u++) dest->Set(destIndex+u, src->Get(srcIndex+u));
            *sp = Zero;
            break;
        }

        case INSTR_blockMoveByte:
        {
            POLYUNSIGNED length = UNTAGGED_UNSIGNED(*sp++);
            POLYUNSIGNED destOffset = UNTAGGED_UNSIGNED(*sp++);
            POLYCODEPTR dest = (*sp++).AsCodePtr();
            POLYUNSIGNED srcOffset = UNTAGGED_UNSIGNED(*sp++);
            POLYCODEPTR src = (*sp).AsCodePtr();
            memcpy(dest+destOffset, src+srcOffset, length);
            *sp = Zero;
            break;
        }

        case INSTR_blockEqualByte:
        {
            POLYUNSIGNED length = UNTAGGED_UNSIGNED(*sp++);
            POLYUNSIGNED arg2Offset = UNTAGGED_UNSIGNED(*sp++);
            POLYCODEPTR arg2Ptr = (*sp++).AsCodePtr();
            POLYUNSIGNED arg1Offset = UNTAGGED_UNSIGNED(*sp++);
            POLYCODEPTR arg1Ptr = (*sp).AsCodePtr();
            *sp = memcmp(arg1Ptr+arg1Offset, arg2Ptr+arg2Offset, length) == 0 ? True : False;
            break;
        }

        case INSTR_blockCompareByte:
        {
            POLYUNSIGNED length = UNTAGGED_UNSIGNED(*sp++);
            POLYUNSIGNED arg2Offset = UNTAGGED_UNSIGNED(*sp++);
            POLYCODEPTR arg2Ptr = (*sp++).AsCodePtr();
            POLYUNSIGNED arg1Offset = UNTAGGED_UNSIGNED(*sp++);
            POLYCODEPTR arg1Ptr = (*sp).AsCodePtr();
            int result = memcmp(arg1Ptr+arg1Offset, arg2Ptr+arg2Offset, length);
            *sp = result == 0 ? TAGGED(0) : result < 0 ? TAGGED(-1) : TAGGED(1);
            break;
        }

        default: Crash("Unknown instruction %x\n", pc[-1]);

        } /* switch */
     } /* for */
     return 0;
} /* MD_switch_to_poly */

void IntTaskData::GarbageCollect(ScanAddress *process)
{
    TaskData::GarbageCollect(process);

    overflowPacket = process->ScanObjectAddress(overflowPacket);
    dividePacket = process->ScanObjectAddress(dividePacket);

    if (stack != 0)
    {
        StackSpace *stackSpace = stack;
        PolyWord *stackPtr = this->taskSp;
        // The exception arg if any
        ScanStackAddress(process, this->exception_arg, stackSpace);

        // Now the values on the stack.
        for (PolyWord *q = stackPtr; q < stackSpace->top; q++)
            ScanStackAddress(process, *q, stackSpace);
    }
}

// Process a value within the stack.
void IntTaskData::ScanStackAddress(ScanAddress *process, PolyWord &val, StackSpace *stack)
{
    if (! val.IsDataPtr()) return;

    MemSpace *space = gMem.LocalSpaceForAddress(val.AsStackAddr()-1);
    if (space != 0)
        val = process->ScanObjectAddress(val.AsObjPtr());
}


// Copy a stack
void IntTaskData::CopyStackFrame(StackObject *old_stack, uintptr_t old_length, StackObject *new_stack, uintptr_t new_length)
{
    /* Moves a stack, updating all references within the stack */
    PolyWord *old_base = (PolyWord *)old_stack;
    PolyWord *new_base = (PolyWord*)new_stack;
    PolyWord *old_top = old_base + old_length;

    /* Calculate the offset of the new stack from the old. If the frame is
    being extended objects in the new frame will be further up the stack
    than in the old one. */

    uintptr_t offset = new_base - old_base + new_length - old_length;
    PolyWord *oldSp = this->taskSp;
    this->taskSp = oldSp + offset;
    this->hr = this->hr + offset;

    /* Skip the unused part of the stack. */

    uintptr_t i = oldSp - old_base;

    ASSERT(i <= old_length);

    i = old_length - i;

    PolyWord *old = oldSp;
    PolyWord *newp = this->taskSp;

    while (i--)
    {
        //        ASSERT(old >= old_base && old < old_base+old_length);
        //        ASSERT(newp >= new_base && newp < new_base+new_length);
        PolyWord old_word = *old++;
        if (old_word.IsTagged() || old_word.AsStackAddr() < old_base || old_word.AsStackAddr() >= old_top)
            *newp++ = old_word;
        else
            *newp++ = PolyWord::FromStackAddr(old_word.AsStackAddr() + offset);
    }
    ASSERT(old == ((PolyWord*)old_stack) + old_length);
    ASSERT(newp == ((PolyWord*)new_stack) + new_length);
}

Handle IntTaskData::EnterPolyCode()
/* Called from "main" to enter the code. */
{
    Handle hOriginal = this->saveVec.mark(); // Set this up for the IO calls.
    while (1)
    {
        this->saveVec.reset(hOriginal); // Remove old RTS arguments and results.

        // Run the ML code and return with the function to call.
        this->inML = true;
        int ioFunction = SwitchToPoly();
        this->inML = false;

        try {
            switch (ioFunction)
            {
            case -1:
                // We've been interrupted.  This usually involves simulating a
                // stack overflow so we could come here because of a genuine
                // stack overflow.
                // Previously this code was executed on every RTS call but there
                // were problems on Mac OS X at least with contention on schedLock.
                // Process any asynchronous events i.e. interrupts or kill
                processes->ProcessAsynchRequests(this);
                // Release and re-acquire use of the ML memory to allow another thread
                // to GC.
                processes->ThreadReleaseMLMemory(this);
                processes->ThreadUseMLMemory(this);
                break;

            case -2: // A callback has returned.
                ASSERT(0); // Callbacks aren't implemented

            default:
                Crash("Unknown io operation %d\n", ioFunction);
            }
        }
        catch (IOException &) {
        }

    }
}

// As far as possible we want locking and unlocking an ML mutex to be fast so
// we try to implement the code in the assembly code using appropriate
// interlocked instructions.  That does mean that if we need to lock and
// unlock an ML mutex in this code we have to use the same, machine-dependent,
// code to do it.  These are defaults that are used where there is no
// machine-specific code.

static Handle ProcessAtomicIncrement(TaskData *taskData, Handle mutexp)
{
    PLocker l(&mutexLock);
    PolyObject *p = DEREFHANDLE(mutexp);
    // A thread can only call this once so the values will be short
    PolyWord newValue = TAGGED(UNTAGGED(p->Get(0))+1);
    p->Set(0, newValue);
    return taskData->saveVec.push(newValue);
}

// Release a mutex.  We need to lock the mutex to ensure we don't
// reset it in the time between one of atomic operations reading
// and writing the mutex.
static Handle ProcessAtomicReset(TaskData *taskData, Handle mutexp)
{
    PLocker l(&mutexLock);
    DEREFHANDLE(mutexp)->Set(0, TAGGED(1)); // Set this to released.
    return taskData->saveVec.push(TAGGED(0)); // Push the unit result
}

Handle IntTaskData::AtomicIncrement(Handle mutexp)
{
    return ProcessAtomicIncrement(this, mutexp);
}

void IntTaskData::AtomicReset(Handle mutexp)
{
    (void)ProcessAtomicReset(this, mutexp);
}

bool IntTaskData::AddTimeProfileCount(SIGNALCONTEXT *context)
{
    if (taskPc != 0)
    {
        // See if the PC we've got is an ML code address.
        MemSpace *space = gMem.SpaceForAddress(taskPc);
        if (space != 0 && (space->spaceType == ST_CODE || space->spaceType == ST_PERMANENT))
        {
            add_count(this, taskPc, 1);
            return true;
        }
    }
    return false;
}


static Interpreter interpreterObject;

MachineDependent *machineDependent = &interpreterObject;<|MERGE_RESOLUTION|>--- conflicted
+++ resolved
@@ -68,6 +68,7 @@
 #include "sys.h"
 #include "profiling.h"
 #include "arb.h"
+#include "reals.h"
 #include "processes.h"
 #include "run_time.h"
 #include "gc.h"
@@ -112,9 +113,8 @@
 
 union realdb { double dble; POLYUNSIGNED puns[DOUBLESIZE]; };
 
-<<<<<<< HEAD
 #define LGWORDSIZE (sizeof(uintptr_t) / sizeof(PolyWord))
-=======
+
 // We're using float for Real32 so it needs to be 32-bits.
 // Assume that's true for the moment.
 #if (SIZEOF_FLOAT != 4)
@@ -122,7 +122,6 @@
 #endif
 
 union flt { float fl; int32_t i; };
->>>>>>> dafafcb4
 
 class IntTaskData: public TaskData {
 public:
@@ -331,25 +330,17 @@
     typedef POLYUNSIGNED(*callFastRts4)(intptr_t, intptr_t, intptr_t, intptr_t);
     typedef POLYUNSIGNED(*callFastRts5)(intptr_t, intptr_t, intptr_t, intptr_t, intptr_t);
     typedef POLYUNSIGNED(*callFullRts0)(PolyObject *);
-<<<<<<< HEAD
     typedef POLYUNSIGNED(*callFullRts1)(PolyObject *, intptr_t);
     typedef POLYUNSIGNED(*callFullRts2)(PolyObject *, intptr_t, intptr_t);
     typedef POLYUNSIGNED(*callFullRts3)(PolyObject *, intptr_t, intptr_t, intptr_t);
-    typedef double (*callRTSFtoF) (double);
-    typedef double (*callRTSGtoF) (intptr_t);
-=======
-    typedef POLYUNSIGNED(*callFullRts1)(PolyObject *, PolyWord);
-    typedef POLYUNSIGNED(*callFullRts2)(PolyObject *, PolyWord, PolyWord);
-    typedef POLYUNSIGNED(*callFullRts3)(PolyObject *, PolyWord, PolyWord, PolyWord);
     typedef double (*callRTSRtoR) (double);
     typedef double (*callRTSRRtoR) (double, double);
-    typedef double (*callRTSGtoR) (PolyWord);
-    typedef double (*callRTSRGtoR) (double, PolyWord);
+    typedef double (*callRTSGtoR) (intptr_t);
+    typedef double (*callRTSRGtoR) (double, intptr_t);
     typedef float(*callRTSFtoF) (float);
     typedef float(*callRTSFFtoF) (float, float);
-    typedef float(*callRTSGtoF) (PolyWord);
-    typedef float(*callRTSFGtoF) (float, PolyWord);
->>>>>>> dafafcb4
+    typedef float(*callRTSGtoF) (intptr_t);
+    typedef float(*callRTSFGtoF) (float, intptr_t);
 }
 
 void IntTaskData::InterruptCode()
@@ -816,10 +807,6 @@
         case INSTR_reset_1: sp += 1; break;
         case INSTR_reset_2: sp += 2; break;
 
-<<<<<<< HEAD
-=======
-
->>>>>>> dafafcb4
         case INSTR_stack_container:
         {
             POLYUNSIGNED words = arg1; pc += 2;
@@ -970,12 +957,8 @@
             {
                 // Floating point call.  The call itself does not allocate but we
                 // need to put the result into a "box".
-                callRTSFtoF doCall = *(callRTSFtoF*)(*sp++).AsObjPtr();
+                callRTSRtoR doCall = *(callRTSRtoR*)(*sp++).AsObjPtr();
                 PolyWord rtsArg1 = *sp++;
-<<<<<<< HEAD
-=======
-                callRTSRtoR doCall = (callRTSRtoR)rtsCall.AsCodePtr();
->>>>>>> dafafcb4
                 double argument = unboxDouble(rtsArg1);
                 // Allocate memory for the result.
                 double result = doCall(argument);
@@ -1005,14 +988,8 @@
         case INSTR_callFastGtoR:
             {
                 // Call that takes a POLYUNSIGNED argument and returns a double.
-<<<<<<< HEAD
-                callRTSGtoF doCall = *(callRTSGtoF*)(*sp++).AsObjPtr();
+                callRTSGtoR doCall = *(callRTSGtoR*)(*sp++).AsObjPtr();
                 intptr_t rtsArg1 = (*sp++).AsSigned();
-=======
-                PolyWord rtsCall = (*sp++).AsObjPtr()->Get(0); // Value holds address.
-                PolyWord rtsArg1 = *sp++;
-                callRTSGtoR doCall = (callRTSGtoR)rtsCall.AsCodePtr();
->>>>>>> dafafcb4
                 // Allocate memory for the result.
                 double result = doCall(rtsArg1);
                 PolyObject *t = boxDouble(result, pc, sp);
@@ -1025,7 +1002,7 @@
         {
             // Call that takes a POLYUNSIGNED argument and returns a double.
             PolyWord rtsCall = (*sp++).AsObjPtr()->Get(0); // Value holds address.
-            PolyWord rtsArg2 = *sp++;
+            intptr_t rtsArg2 = (*sp++).AsSigned();
             PolyWord rtsArg1 = *sp++;
             callRTSRGtoR doCall = (callRTSRGtoR)rtsCall.AsCodePtr();
             double argument1 = unboxDouble(rtsArg1);
@@ -1074,7 +1051,7 @@
         {
             // Call that takes a POLYUNSIGNED argument and returns a double.
             PolyWord rtsCall = (*sp++).AsObjPtr()->Get(0); // Value holds address.
-            PolyWord rtsArg1 = *sp++;
+            intptr_t rtsArg1 = (*sp++).AsSigned();
             callRTSGtoF doCall = (callRTSGtoF)rtsCall.AsCodePtr();
             // Allocate memory for the result.
             float result = doCall(rtsArg1);
@@ -1088,7 +1065,7 @@
         {
             // Call that takes a POLYUNSIGNED argument and returns a double.
             PolyWord rtsCall = (*sp++).AsObjPtr()->Get(0); // Value holds address.
-            PolyWord rtsArg2 = *sp++;
+            intptr_t rtsArg2 = (*sp++).AsSigned();
             PolyWord rtsArg1 = *sp++;
             callRTSFGtoF doCall = (callRTSFGtoF)rtsCall.AsCodePtr();
             float argument1 = unboxFloat(rtsArg1);
@@ -1496,17 +1473,6 @@
             break;
         }
 
-<<<<<<< HEAD
-        case INSTR_lgWordNotequal:
-        {
-            uintptr_t wx = *(uintptr_t*)((*sp++).AsObjPtr());
-            uintptr_t wy = *(uintptr_t*)((*sp).AsObjPtr());
-            *sp = wx != wy ? True : False;
-            break;
-        }
-
-=======
->>>>>>> dafafcb4
         case INSTR_lgWordLess:
         {
             uintptr_t wx = *(uintptr_t*)((*sp++).AsObjPtr());
