--- conflicted
+++ resolved
@@ -602,11 +602,8 @@
       <ExcludedFromBuild Condition="'$(Configuration)|$(Platform)'=='IntDebug|x64'">true</ExcludedFromBuild>
       <ExcludedFromBuild Condition="'$(Configuration)|$(Platform)'=='Debug32in64|x64'">true</ExcludedFromBuild>
     </ClCompile>
-<<<<<<< HEAD
     <ClCompile Include="gc_progress.cpp" />
-=======
     <ClCompile Include="osmemwin.cpp" />
->>>>>>> de60abad
     <ClCompile Include="winbasicio.cpp" />
     <ClCompile Include="bitmap.cpp" />
     <ClCompile Include="check_objects.cpp" />
